--- conflicted
+++ resolved
@@ -7146,7 +7146,6 @@
   ** (e.g. due to malloc() failure), return an error code.
   */
   if( rc==SQLITE_OK ){
-<<<<<<< HEAD
 #if SQLITE_ENABLE_DATA_PROTECTION
     rc = sqlite3WalOpen(pPager->pVfs, pPager->fd, pPager->zWal, pPager->exclusiveMode,
         pPager->journalSizeLimit, (pPager->vfsFlags & (SQLITE_OPEN_FILEPROTECTION_MASK | SQLITE_OPEN_READONLY)), 
@@ -7155,12 +7154,6 @@
     rc = sqlite3WalOpen(pPager->pVfs, pPager->fd, pPager->zWal, pPager->exclusiveMode,
         pPager->journalSizeLimit, (pPager->vfsFlags & SQLITE_OPEN_READONLY), &pPager->pWal);
 #endif
-=======
-    rc = sqlite3WalOpen(pPager->pVfs,
-        pPager->fd, pPager->zWal, pPager->exclusiveMode,
-        pPager->journalSizeLimit, &pPager->pWal
-    );
->>>>>>> 6fca85d8
   }
   pagerFixMaplimit(pPager);
 
@@ -7253,16 +7246,13 @@
       rc = sqlite3WalClose(pPager->pWal, pPager->ckptSyncFlags,
                            pPager->pageSize, (u8*)pPager->pTmpSpace);
       pPager->pWal = 0;
-<<<<<<< HEAD
+      pagerFixMaplimit(pPager);
 
       /* Ensure that the WAL file is deleted even if the PERSIST_WAL
       ** hint is enabled. */
       if( rc==SQLITE_OK ){
         rc = sqlite3OsDelete(pPager->pVfs, pPager->zWal, 0);
       }
-=======
-      pagerFixMaplimit(pPager);
->>>>>>> 6fca85d8
     }
   }
   return rc;
