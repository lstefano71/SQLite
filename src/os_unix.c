--- conflicted
+++ resolved
@@ -3783,11 +3783,7 @@
   unixFile *pFile = (unixFile*)id;
   switch( op ){
     case SQLITE_FCNTL_WAL_BLOCK: {
-<<<<<<< HEAD
-      pFile->ctrlFlags |= UNIXFILE_BLOCK;
-=======
       /* pFile->ctrlFlags |= UNIXFILE_BLOCK; // Deferred feature */
->>>>>>> 48294cf6
       return SQLITE_OK;
     }
     case SQLITE_FCNTL_LOCKSTATE: {
