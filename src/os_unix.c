/*
** 2004 May 22
**
** The author disclaims copyright to this source code.  In place of
** a legal notice, here is a blessing:
**
**    May you do good and not evil.
**    May you find forgiveness for yourself and forgive others.
**    May you share freely, never taking more than you give.
**
******************************************************************************
**
** This file contains the VFS implementation for unix-like operating systems
** include Linux, MacOSX, *BSD, QNX, VxWorks, AIX, HPUX, and others.
**
** There are actually several different VFS implementations in this file.
** The differences are in the way that file locking is done.  The default
** implementation uses Posix Advisory Locks.  Alternative implementations
** use flock(), dot-files, various proprietary locking schemas, or simply
** skip locking all together.
**
** This source file is organized into divisions where the logic for various
** subfunctions is contained within the appropriate division.  PLEASE
** KEEP THE STRUCTURE OF THIS FILE INTACT.  New code should be placed
** in the correct division and should be clearly labeled.
**
** The layout of divisions is as follows:
**
**   *  General-purpose declarations and utility functions.
**   *  Unique file ID logic used by VxWorks.
**   *  Various locking primitive implementations (all except proxy locking):
**      + for Posix Advisory Locks
**      + for no-op locks
**      + for dot-file locks
**      + for flock() locking
**      + for named semaphore locks (VxWorks only)
**      + for AFP filesystem locks (MacOSX only)
**   *  sqlite3_file methods not associated with locking.
**   *  Definitions of sqlite3_io_methods objects for all locking
**      methods plus "finder" functions for each locking method.
**   *  sqlite3_vfs method implementations.
**   *  Locking primitives for the proxy uber-locking-method. (MacOSX only)
**   *  Definitions of sqlite3_vfs objects for all locking methods
**      plus implementations of sqlite3_os_init() and sqlite3_os_end().
*/
#include "sqliteInt.h"
#if SQLITE_OS_UNIX              /* This file is used on unix only */

#include "btreeInt.h"           /* Use by Apple extensions only */


/*
** There are various methods for file locking used for concurrency
** control:
**
**   1. POSIX locking (the default),
**   2. No locking,
**   3. Dot-file locking,
**   4. flock() locking,
**   5. AFP locking (OSX only),
**   6. Named POSIX semaphores (VXWorks only),
**   7. proxy locking. (OSX only)
**
** Styles 4, 5, and 7 are only available of SQLITE_ENABLE_LOCKING_STYLE
** is defined to 1.  The SQLITE_ENABLE_LOCKING_STYLE also enables automatic
** selection of the appropriate locking style based on the filesystem
** where the database is located.  
*/
#if !defined(SQLITE_ENABLE_LOCKING_STYLE)
#  if defined(__APPLE__)
#    define SQLITE_ENABLE_LOCKING_STYLE 1
#  else
#    define SQLITE_ENABLE_LOCKING_STYLE 0
#  endif
#endif

/*
** Define the OS_VXWORKS pre-processor macro to 1 if building on 
** vxworks, or 0 otherwise.
*/
#ifndef OS_VXWORKS
#  if defined(__RTP__) || defined(_WRS_KERNEL)
#    define OS_VXWORKS 1
#  else
#    define OS_VXWORKS 0
#  endif
#endif

/*
** standard include files.
*/
#include <sys/types.h>
#include <sys/stat.h>
#include <fcntl.h>
#include <unistd.h>
#include <time.h>
#include <sys/time.h>
#include <errno.h>
#if !defined(SQLITE_OMIT_WAL) || SQLITE_MAX_MMAP_SIZE>0
#include <sys/mman.h>
#endif


#if SQLITE_ENABLE_LOCKING_STYLE
# include <sys/ioctl.h>
# include <uuid/uuid.h>
# if defined(__APPLE__) && ((__MAC_OS_X_VERSION_MIN_REQUIRED > 1050) || \
                            (__IPHONE_OS_VERSION_MIN_REQUIRED > 2000))
#  define HAVE_GETHOSTUUID 1
# endif
# if OS_VXWORKS
#  include <semaphore.h>
#  include <limits.h>
# else
#  include <sys/file.h>
#  include <sys/param.h>
# endif
#endif /* SQLITE_ENABLE_LOCKING_STYLE */

#if defined(__APPLE__) || (SQLITE_ENABLE_LOCKING_STYLE && !OS_VXWORKS)
# include <sys/mount.h>
#endif

#ifdef HAVE_UTIME
# include <utime.h>
#endif

/*
** Allowed values of unixFile.fsFlags
*/
#define SQLITE_FSFLAGS_IS_MSDOS     0x1

/*
** If we are to be thread-safe, include the pthreads header and define
** the SQLITE_UNIX_THREADS macro.
*/
#if SQLITE_THREADSAFE
# include <pthread.h>
# define SQLITE_UNIX_THREADS 1
#endif

/*
** Default permissions when creating a new file
*/
#ifndef SQLITE_DEFAULT_FILE_PERMISSIONS
# define SQLITE_DEFAULT_FILE_PERMISSIONS 0644
#endif

/*
** Default permissions when creating auto proxy dir
*/
#ifndef SQLITE_DEFAULT_PROXYDIR_PERMISSIONS
# define SQLITE_DEFAULT_PROXYDIR_PERMISSIONS 0755
#endif

/*
** Maximum supported path-length.
*/
#define MAX_PATHNAME 512

/*
** Only set the lastErrno if the error code is a real error and not 
** a normal expected return code of SQLITE_BUSY or SQLITE_OK
*/
#define IS_LOCK_ERROR(x)  ((x != SQLITE_OK) && (x != SQLITE_BUSY))

/* Forward references */
typedef struct unixShm unixShm;               /* Connection shared memory */
typedef struct unixShmNode unixShmNode;       /* Shared memory instance */
typedef struct unixInodeInfo unixInodeInfo;   /* An i-node */
typedef struct UnixUnusedFd UnixUnusedFd;     /* An unused file descriptor */

/*
** Sometimes, after a file handle is closed by SQLite, the file descriptor
** cannot be closed immediately. In these cases, instances of the following
** structure are used to store the file descriptor while waiting for an
** opportunity to either close or reuse it.
*/
struct UnixUnusedFd {
  int fd;                   /* File descriptor to close */
  int flags;                /* Flags this file descriptor was opened with */
  UnixUnusedFd *pNext;      /* Next unused file descriptor on same file */
};

/*
** The unixFile structure is subclass of sqlite3_file specific to the unix
** VFS implementations.
*/
typedef struct unixFile unixFile;
struct unixFile {
  sqlite3_io_methods const *pMethod;  /* Always the first entry */
  sqlite3_vfs *pVfs;                  /* The VFS that created this unixFile */
  unixInodeInfo *pInode;              /* Info about locks on this inode */
  int h;                              /* The file descriptor */
  unsigned char eFileLock;            /* The type of lock held on this fd */
  unsigned short int ctrlFlags;       /* Behavioral bits.  UNIXFILE_* flags */
  int lastErrno;                      /* The unix errno from last I/O error */
  void *lockingContext;               /* Locking style specific state */
  UnixUnusedFd *pUnused;              /* Pre-allocated UnixUnusedFd */
  const char *zPath;                  /* Name of the file */
  unixShm *pShm;                      /* Shared memory segment information */
  int szChunk;                        /* Configured by FCNTL_CHUNK_SIZE */
<<<<<<< HEAD
#if SQLITE_ENABLE_LOCKING_STYLE || defined(__APPLE__)
=======
#if SQLITE_MAX_MMAP_SIZE>0
  int nFetchOut;                      /* Number of outstanding xFetch refs */
  sqlite3_int64 mmapSize;             /* Usable size of mapping at pMapRegion */
  sqlite3_int64 mmapSizeActual;       /* Actual size of mapping at pMapRegion */
  sqlite3_int64 mmapSizeMax;          /* Configured FCNTL_MMAP_SIZE value */
  void *pMapRegion;                   /* Memory mapped region */
#endif
#ifdef __QNXNTO__
  int sectorSize;                     /* Device sector size */
  int deviceCharacteristics;          /* Precomputed device characteristics */
#endif
#if SQLITE_ENABLE_LOCKING_STYLE
>>>>>>> 6fca85d8
  int openFlags;                      /* The flags specified at open() */
#endif
#if SQLITE_ENABLE_DATA_PROTECTION
  int protFlags;                      /* Data protection flags from unixOpen */
#endif
#if SQLITE_ENABLE_LOCKING_STYLE || defined(__APPLE__)
  unsigned fsFlags;                   /* cached details from statfs() */
#endif
#if OS_VXWORKS
  struct vxworksFileId *pId;          /* Unique file ID */
#endif
#ifdef SQLITE_DEBUG
  /* The next group of variables are used to track whether or not the
  ** transaction counter in bytes 24-27 of database files are updated
  ** whenever any part of the database changes.  An assertion fault will
  ** occur if a file is updated without also updating the transaction
  ** counter.  This test is made to avoid new problems similar to the
  ** one described by ticket #3584. 
  */
  unsigned char transCntrChng;   /* True if the transaction counter changed */
  unsigned char dbUpdate;        /* True if any part of database file changed */
  unsigned char inNormalWrite;   /* True if in a normal write operation */

#endif

#ifdef SQLITE_TEST
  /* In test mode, increase the size of this structure a bit so that 
  ** it is larger than the struct CrashFile defined in test6.c.
  */
  char aPadding[32];
#endif
};

/* This variable holds the process id (pid) from when the xRandomness()
** method was called.  If xOpen() is called from a different process id,
** indicating that a fork() has occurred, the PRNG will be reset.
*/
static int randomnessPid = 0;

/*
** Allowed values for the unixFile.ctrlFlags bitmask:
*/
#define UNIXFILE_EXCL        0x01     /* Connections from one process only */
#define UNIXFILE_RDONLY      0x02     /* Connection is read only */
#define UNIXFILE_PERSIST_WAL 0x04     /* Persistent WAL mode */
#ifndef SQLITE_DISABLE_DIRSYNC
# define UNIXFILE_DIRSYNC    0x08     /* Directory sync needed */
#else
# define UNIXFILE_DIRSYNC    0x00
#endif
#define UNIXFILE_PSOW        0x10     /* SQLITE_IOCAP_POWERSAFE_OVERWRITE */
#define UNIXFILE_DELETE      0x20     /* Delete on close */
#define UNIXFILE_URI         0x40     /* Filename might have query parameters */
#define UNIXFILE_NOLOCK      0x80     /* Do no file locking */
#define UNIXFILE_WARNED    0x0100     /* verifyDbFile() warnings have been issued */

/*
** Include code that is common to all os_*.c files
*/
#include "os_common.h"

/*
** Define various macros that are missing from some systems.
*/
#ifndef O_LARGEFILE
# define O_LARGEFILE 0
#endif
#ifdef SQLITE_DISABLE_LFS
# undef O_LARGEFILE
# define O_LARGEFILE 0
#endif
#ifndef O_NOFOLLOW
# define O_NOFOLLOW 0
#endif
#ifndef O_BINARY
# define O_BINARY 0
#endif

/*
** The threadid macro resolves to the thread-id or to 0.  Used for
** testing and debugging only.
*/
#if SQLITE_THREADSAFE
#define threadid pthread_self()
#else
#define threadid 0
#endif

#ifdef __APPLE__
#define SQLITE_ENABLE_SUPERLOCK 1
#endif

#if SQLITE_ENABLE_SUPERLOCK
#include "sqlite3.h"
#include <string.h>
#include <assert.h>

/*
** A structure to collect a busy-handler callback and argument and a count
** of the number of times it has been invoked.
*/
struct SuperlockBusy {
  int (*xBusy)(void*,int);        /* Pointer to busy-handler function */
  void *pBusyArg;                 /* First arg to pass to xBusy */
  int nBusy;                      /* Number of times xBusy has been invoked */
};
typedef struct SuperlockBusy SuperlockBusy;

/*
** An instance of the following structure is allocated for each active
** superlock. The opaque handle returned by sqlite3demo_superlock() is
** actually a pointer to an instance of this structure.
*/
struct Superlock {
  sqlite3 *db;                    /* Database handle used to lock db */
  int bWal;                       /* True if db is a WAL database */
};
typedef struct Superlock Superlock;

/*
** The pCtx pointer passed to this function is actually a pointer to a
** SuperlockBusy structure. Invoke the busy-handler function encapsulated
** by the structure and return the result.
*/
static int superlockBusyHandler(void *pCtx, int UNUSED){
  SuperlockBusy *pBusy = (SuperlockBusy *)pCtx;
  if( pBusy->xBusy==0 ) return 0;
  return pBusy->xBusy(pBusy->pBusyArg, pBusy->nBusy++);
}

/*
** This function is used to determine if the main database file for 
** connection db is open in WAL mode or not. If no error occurs and the
** database file is in WAL mode, set *pbWal to true and return SQLITE_OK.
** If it is not in WAL mode, set *pbWal to false.
**
** If an error occurs, return an SQLite error code. The value of *pbWal
** is undefined in this case.
*/
static int superlockIsWal(Superlock *pLock){
  int rc;                         /* Return Code */
  sqlite3_stmt *pStmt;            /* Compiled PRAGMA journal_mode statement */

  rc = sqlite3_prepare(pLock->db, "PRAGMA main.journal_mode", -1, &pStmt, 0);
  if( rc!=SQLITE_OK ) return rc;

  pLock->bWal = 0;
  if( SQLITE_ROW==sqlite3_step(pStmt) ){
    const char *zMode = (const char *)sqlite3_column_text(pStmt, 0);
    if( zMode && strlen(zMode)==3 && sqlite3_strnicmp("wal", zMode, 3)==0 ){
      pLock->bWal = 1;
    }
  }

  return sqlite3_finalize(pStmt);
}

/*
** Obtain an exclusive shm-lock on nByte bytes starting at offset idx
** of the file fd. If the lock cannot be obtained immediately, invoke
** the busy-handler until either it is obtained or the busy-handler
** callback returns 0.
*/
static int superlockShmLock(
  sqlite3_file *fd,               /* Database file handle */
  int idx,                        /* Offset of shm-lock to obtain */
  int nByte,                      /* Number of consective bytes to lock */
  SuperlockBusy *pBusy            /* Busy-handler wrapper object */
){
  int rc;
  int (*xShmLock)(sqlite3_file*, int, int, int) = fd->pMethods->xShmLock;
  do {
    rc = xShmLock(fd, idx, nByte, SQLITE_SHM_LOCK|SQLITE_SHM_EXCLUSIVE);
  }while( rc==SQLITE_BUSY && superlockBusyHandler((void *)pBusy, 0) );
  return rc;
}

/*
** Obtain the extra locks on the database file required for WAL databases.
** Invoke the supplied busy-handler as required.
*/
static int superlockWalLock(
  sqlite3 *db,                    /* Database handle open on WAL database */
  SuperlockBusy *pBusy            /* Busy handler wrapper object */
){
  int rc;                         /* Return code */
  sqlite3_file *fd = 0;           /* Main database file handle */
  void volatile *p = 0;           /* Pointer to first page of shared memory */

  /* Obtain a pointer to the sqlite3_file object open on the main db file. */
  rc = sqlite3_file_control(db, "main", SQLITE_FCNTL_FILE_POINTER, (void *)&fd);
  if( rc!=SQLITE_OK ) return rc;

  /* Obtain the "recovery" lock. Normally, this lock is only obtained by
  ** clients running database recovery.  
  */
  rc = superlockShmLock(fd, 2, 1, pBusy);
  if( rc!=SQLITE_OK ) return rc;

  /* Zero the start of the first shared-memory page. This means that any
  ** clients that open read or write transactions from this point on will
  ** have to run recovery before proceeding. Since they need the "recovery"
  ** lock that this process is holding to do that, no new read or write
  ** transactions may now be opened. Nor can a checkpoint be run, for the
  ** same reason.
  */
  rc = fd->pMethods->xShmMap(fd, 0, 32*1024, 1, &p);
  if( rc!=SQLITE_OK ) return rc;
  memset((void *)p, 0, 32);

  /* Obtain exclusive locks on all the "read-lock" slots. Once these locks
  ** are held, it is guaranteed that there are no active reader, writer or 
  ** checkpointer clients.
  */
  rc = superlockShmLock(fd, 3, SQLITE_SHM_NLOCK-3, pBusy);
  return rc;
}

/*
** Release a superlock held on a database file. The argument passed to 
** this function must have been obtained from a successful call to
** sqlite3demo_superlock().
*/
static void sqlite3demo_superunlock(void *pLock){
  Superlock *p = (Superlock *)pLock;
  if( p->bWal ){
    int rc;                         /* Return code */
    int flags = SQLITE_SHM_UNLOCK | SQLITE_SHM_EXCLUSIVE;
    sqlite3_file *fd = 0;
    rc = sqlite3_file_control(p->db, "main", SQLITE_FCNTL_FILE_POINTER,
                             (void *)&fd);
    if( rc==SQLITE_OK ){
      fd->pMethods->xShmLock(fd, 2, 1, flags);
      fd->pMethods->xShmLock(fd, 3, SQLITE_SHM_NLOCK-3, flags);
    }
  }
  sqlite3_close(p->db);
  sqlite3_free(p);
}

/*
** Obtain a superlock on the database file identified by zPath, using the
** locking primitives provided by VFS zVfs. If successful, SQLITE_OK is
** returned and output variable *ppLock is populated with an opaque handle
** that may be used with sqlite3demo_superunlock() to release the lock.
**
** If an error occurs, *ppLock is set to 0 and an SQLite error code 
** (e.g. SQLITE_BUSY) is returned.
**
** If a required lock cannot be obtained immediately and the xBusy parameter
** to this function is not NULL, then xBusy is invoked in the same way
** as a busy-handler registered with SQLite (using sqlite3_busy_handler())
** until either the lock can be obtained or the busy-handler function returns
** 0 (indicating "give up").
*/
static int sqlite3demo_superlock(
  const char *zPath,              /* Path to database file to lock */
  const char *zVfs,               /* VFS to use to access database file */
  int flags,                   /* Additional flags to pass to sqlite3_open_v2 */
  int (*xBusy)(void*,int),        /* Busy handler callback */
  void *pBusyArg,                 /* Context arg for busy handler */
  void **ppLock                   /* OUT: Context to pass to superunlock() */
){
  SuperlockBusy busy = {0, 0, 0}; /* Busy handler wrapper object */
  int rc;                         /* Return code */
  Superlock *pLock;

  pLock = sqlite3_malloc(sizeof(Superlock));
  if( !pLock ) return SQLITE_NOMEM;
  memset(pLock, 0, sizeof(Superlock));

  /* Open a database handle on the file to superlock. */
  rc = sqlite3_open_v2(
      zPath, &pLock->db, SQLITE_OPEN_READWRITE|SQLITE_OPEN_CREATE|flags, zVfs
  );

  /* Install a busy-handler and execute a BEGIN EXCLUSIVE. If this is not
  ** a WAL database, this is all we need to do.  
  **
  ** A wrapper function is used to invoke the busy-handler instead of
  ** registering the busy-handler function supplied by the user directly
  ** with SQLite. This is because the same busy-handler function may be
  ** invoked directly later on when attempting to obtain the extra locks
  ** required in WAL mode. By using the wrapper, we are able to guarantee
  ** that the "nBusy" integer parameter passed to the users busy-handler
  ** represents the total number of busy-handler invocations made within
  ** this call to sqlite3demo_superlock(), including any made during the
  ** "BEGIN EXCLUSIVE".
  */
  if( rc==SQLITE_OK ){
    busy.xBusy = xBusy;
    busy.pBusyArg = pBusyArg;
    sqlite3_busy_handler(pLock->db, superlockBusyHandler, (void *)&busy);
    rc = sqlite3_exec(pLock->db, "BEGIN EXCLUSIVE", 0, 0, 0);
  }

  /* If the BEGIN EXCLUSIVE was executed successfully and this is a WAL
  ** database, call superlockWalLock() to obtain the extra locks required
  ** to prevent readers, writers and/or checkpointers from accessing the
  ** db while this process is holding the superlock.
  **
  ** Before attempting any WAL locks, commit the transaction started above
  ** to drop the WAL read and write locks currently held. Otherwise, the
  ** new WAL locks may conflict with the old.
  */
  if( rc==SQLITE_OK ){
    if( SQLITE_OK==(rc = superlockIsWal(pLock)) && pLock->bWal ){
      rc = sqlite3_exec(pLock->db, "COMMIT", 0, 0, 0);
      if( rc==SQLITE_OK ){
        rc = superlockWalLock(pLock->db, &busy);
      }
    }
  }

  if( rc!=SQLITE_OK ){
    sqlite3demo_superunlock(pLock);
    *ppLock = 0;
  }else{
    *ppLock = pLock;
  }

  return rc;
}

/* A corrupt DB won't work with the sql-based locking attempt, grab an 
** exclusive lock and return SQLITE_OK or SQLITE_BUSY if the lock fails 
** returns the current lock level held on sqlite3_file
*/
static int sqlite3demo_superlock_corrupt(
  sqlite3_file *id,
  int eTargetFileLock,
  int *pFileLock
){
  unixFile *pFile = (unixFile*)id;
  int eFileLock = pFile->eFileLock;
  int rc = SQLITE_OK;
  
  if( eFileLock<eTargetFileLock ){
    rc = pFile->pMethod->xLock(id, SQLITE_LOCK_SHARED);
  }
  if( !rc && SQLITE_LOCK_SHARED<eTargetFileLock ){
    rc = pFile->pMethod->xLock(id, SQLITE_LOCK_EXCLUSIVE);
  }
  if( rc ){
    if( pFile->eFileLock > eFileLock ){
      pFile->pMethod->xUnlock(id, eFileLock);
    }
    return rc;
  }
  if (pFileLock) {
    *pFileLock = eFileLock;
  }
  return SQLITE_OK;
}

static int sqlite3demo_superunlock_corrupt(sqlite3_file *id, int eFileLock) {
  unixFile *pFile = (unixFile*)id;
  int rc = SQLITE_OK;
  
  if( pFile->eFileLock > eFileLock ){
    rc = pFile->pMethod->xUnlock(id, SQLITE_LOCK_SHARED);
  }
  if( pFile->eFileLock > eFileLock ){
    int unlockRC = pFile->pMethod->xUnlock(id, SQLITE_LOCK_NONE);
    if (!rc) rc = unlockRC;
  }
  return rc;
}

#endif /* SQLITE_ENABLE_SUPERLOCK */


/*
** HAVE_MREMAP defaults to true on Linux and false everywhere else.
*/
#if !defined(HAVE_MREMAP)
# if defined(__linux__) && defined(_GNU_SOURCE)
#  define HAVE_MREMAP 1
# else
#  define HAVE_MREMAP 0
# endif
#endif

/*
** Different Unix systems declare open() in different ways.  Same use
** open(const char*,int,mode_t).  Others use open(const char*,int,...).
** The difference is important when using a pointer to the function.
**
** The safest way to deal with the problem is to always use this wrapper
** which always has the same well-defined interface.
*/
static int posixOpen(const char *zFile, int flags, int mode){
  return open(zFile, flags, mode);
}

/*
** On some systems, calls to fchown() will trigger a message in a security
** log if they come from non-root processes.  So avoid calling fchown() if
** we are not running as root.
*/
static int posixFchown(int fd, uid_t uid, gid_t gid){
  return geteuid() ? 0 : fchown(fd,uid,gid);
}

/* Forward reference */
static int openDirectory(const char*, int*);
static int unixGetpagesize(void);

/*
** Many system calls are accessed through pointer-to-functions so that
** they may be overridden at runtime to facilitate fault injection during
** testing and sandboxing.  The following array holds the names and pointers
** to all overrideable system calls.
*/
static struct unix_syscall {
  const char *zName;            /* Name of the system call */
  sqlite3_syscall_ptr pCurrent; /* Current value of the system call */
  sqlite3_syscall_ptr pDefault; /* Default value */
} aSyscall[] = {
  { "open",         (sqlite3_syscall_ptr)posixOpen,  0  },
#define osOpen      ((int(*)(const char*,int,int))aSyscall[0].pCurrent)

  { "close",        (sqlite3_syscall_ptr)close,      0  },
#define osClose     ((int(*)(int))aSyscall[1].pCurrent)

  { "access",       (sqlite3_syscall_ptr)access,     0  },
#define osAccess    ((int(*)(const char*,int))aSyscall[2].pCurrent)

  { "getcwd",       (sqlite3_syscall_ptr)getcwd,     0  },
#define osGetcwd    ((char*(*)(char*,size_t))aSyscall[3].pCurrent)

  { "stat",         (sqlite3_syscall_ptr)stat,       0  },
#define osStat      ((int(*)(const char*,struct stat*))aSyscall[4].pCurrent)

/*
** The DJGPP compiler environment looks mostly like Unix, but it
** lacks the fcntl() system call.  So redefine fcntl() to be something
** that always succeeds.  This means that locking does not occur under
** DJGPP.  But it is DOS - what did you expect?
*/
#ifdef __DJGPP__
  { "fstat",        0,                 0  },
#define osFstat(a,b,c)    0
#else     
  { "fstat",        (sqlite3_syscall_ptr)fstat,      0  },
#define osFstat     ((int(*)(int,struct stat*))aSyscall[5].pCurrent)
#endif

  { "ftruncate",    (sqlite3_syscall_ptr)ftruncate,  0  },
#define osFtruncate ((int(*)(int,off_t))aSyscall[6].pCurrent)

  { "fcntl",        (sqlite3_syscall_ptr)fcntl,      0  },
#define osFcntl     ((int(*)(int,int,...))aSyscall[7].pCurrent)

  { "read",         (sqlite3_syscall_ptr)read,       0  },
#define osRead      ((ssize_t(*)(int,void*,size_t))aSyscall[8].pCurrent)

#if defined(USE_PREAD) || SQLITE_ENABLE_LOCKING_STYLE
  { "pread",        (sqlite3_syscall_ptr)pread,      0  },
#else
  { "pread",        (sqlite3_syscall_ptr)0,          0  },
#endif
#define osPread     ((ssize_t(*)(int,void*,size_t,off_t))aSyscall[9].pCurrent)

#if defined(USE_PREAD64)
  { "pread64",      (sqlite3_syscall_ptr)pread64,    0  },
#else
  { "pread64",      (sqlite3_syscall_ptr)0,          0  },
#endif
#define osPread64   ((ssize_t(*)(int,void*,size_t,off_t))aSyscall[10].pCurrent)

  { "write",        (sqlite3_syscall_ptr)write,      0  },
#define osWrite     ((ssize_t(*)(int,const void*,size_t))aSyscall[11].pCurrent)

#if defined(USE_PREAD) || SQLITE_ENABLE_LOCKING_STYLE
  { "pwrite",       (sqlite3_syscall_ptr)pwrite,     0  },
#else
  { "pwrite",       (sqlite3_syscall_ptr)0,          0  },
#endif
#define osPwrite    ((ssize_t(*)(int,const void*,size_t,off_t))\
                    aSyscall[12].pCurrent)

#if defined(USE_PREAD64)
  { "pwrite64",     (sqlite3_syscall_ptr)pwrite64,   0  },
#else
  { "pwrite64",     (sqlite3_syscall_ptr)0,          0  },
#endif
#define osPwrite64  ((ssize_t(*)(int,const void*,size_t,off_t))\
                    aSyscall[13].pCurrent)

  { "fchmod",       (sqlite3_syscall_ptr)fchmod,     0  },
#define osFchmod    ((int(*)(int,mode_t))aSyscall[14].pCurrent)

#if defined(HAVE_POSIX_FALLOCATE) && HAVE_POSIX_FALLOCATE
  { "fallocate",    (sqlite3_syscall_ptr)posix_fallocate,  0 },
#else
  { "fallocate",    (sqlite3_syscall_ptr)0,                0 },
#endif
#define osFallocate ((int(*)(int,off_t,off_t))aSyscall[15].pCurrent)

  { "unlink",       (sqlite3_syscall_ptr)unlink,           0 },
#define osUnlink    ((int(*)(const char*))aSyscall[16].pCurrent)

  { "openDirectory",    (sqlite3_syscall_ptr)openDirectory,      0 },
#define osOpenDirectory ((int(*)(const char*,int*))aSyscall[17].pCurrent)

  { "mkdir",        (sqlite3_syscall_ptr)mkdir,           0 },
#define osMkdir     ((int(*)(const char*,mode_t))aSyscall[18].pCurrent)

  { "rmdir",        (sqlite3_syscall_ptr)rmdir,           0 },
#define osRmdir     ((int(*)(const char*))aSyscall[19].pCurrent)

  { "fchown",       (sqlite3_syscall_ptr)posixFchown,     0 },
#define osFchown    ((int(*)(int,uid_t,gid_t))aSyscall[20].pCurrent)

#if !defined(SQLITE_OMIT_WAL) || SQLITE_MAX_MMAP_SIZE>0
  { "mmap",       (sqlite3_syscall_ptr)mmap,     0 },
#define osMmap ((void*(*)(void*,size_t,int,int,int,off_t))aSyscall[21].pCurrent)

  { "munmap",       (sqlite3_syscall_ptr)munmap,          0 },
#define osMunmap ((void*(*)(void*,size_t))aSyscall[22].pCurrent)

#if HAVE_MREMAP
  { "mremap",       (sqlite3_syscall_ptr)mremap,          0 },
#else
  { "mremap",       (sqlite3_syscall_ptr)0,               0 },
#endif
#define osMremap ((void*(*)(void*,size_t,size_t,int,...))aSyscall[23].pCurrent)
#endif

  { "getpagesize",  (sqlite3_syscall_ptr)unixGetpagesize, 0 },
#define osGetpagesize ((int(*)(void))aSyscall[24].pCurrent)

}; /* End of the overrideable system calls */

/*
** This is the xSetSystemCall() method of sqlite3_vfs for all of the
** "unix" VFSes.  Return SQLITE_OK opon successfully updating the
** system call pointer, or SQLITE_NOTFOUND if there is no configurable
** system call named zName.
*/
static int unixSetSystemCall(
  sqlite3_vfs *pNotUsed,        /* The VFS pointer.  Not used */
  const char *zName,            /* Name of system call to override */
  sqlite3_syscall_ptr pNewFunc  /* Pointer to new system call value */
){
  unsigned int i;
  int rc = SQLITE_NOTFOUND;

  UNUSED_PARAMETER(pNotUsed);
  if( zName==0 ){
    /* If no zName is given, restore all system calls to their default
    ** settings and return NULL
    */
    rc = SQLITE_OK;
    for(i=0; i<sizeof(aSyscall)/sizeof(aSyscall[0]); i++){
      if( aSyscall[i].pDefault ){
        aSyscall[i].pCurrent = aSyscall[i].pDefault;
      }
    }
  }else{
    /* If zName is specified, operate on only the one system call
    ** specified.
    */
    for(i=0; i<sizeof(aSyscall)/sizeof(aSyscall[0]); i++){
      if( strcmp(zName, aSyscall[i].zName)==0 ){
        if( aSyscall[i].pDefault==0 ){
          aSyscall[i].pDefault = aSyscall[i].pCurrent;
        }
        rc = SQLITE_OK;
        if( pNewFunc==0 ) pNewFunc = aSyscall[i].pDefault;
        aSyscall[i].pCurrent = pNewFunc;
        break;
      }
    }
  }
  return rc;
}

/*
** Return the value of a system call.  Return NULL if zName is not a
** recognized system call name.  NULL is also returned if the system call
** is currently undefined.
*/
static sqlite3_syscall_ptr unixGetSystemCall(
  sqlite3_vfs *pNotUsed,
  const char *zName
){
  unsigned int i;

  UNUSED_PARAMETER(pNotUsed);
  for(i=0; i<sizeof(aSyscall)/sizeof(aSyscall[0]); i++){
    if( strcmp(zName, aSyscall[i].zName)==0 ) return aSyscall[i].pCurrent;
  }
  return 0;
}

/*
** Return the name of the first system call after zName.  If zName==NULL
** then return the name of the first system call.  Return NULL if zName
** is the last system call or if zName is not the name of a valid
** system call.
*/
static const char *unixNextSystemCall(sqlite3_vfs *p, const char *zName){
  int i = -1;

  UNUSED_PARAMETER(p);
  if( zName ){
    for(i=0; i<ArraySize(aSyscall)-1; i++){
      if( strcmp(zName, aSyscall[i].zName)==0 ) break;
    }
  }
  for(i++; i<ArraySize(aSyscall); i++){
    if( aSyscall[i].pCurrent!=0 ) return aSyscall[i].zName;
  }
  return 0;
}

/*
** Do not accept any file descriptor less than this value, in order to avoid
** opening database file using file descriptors that are commonly used for 
** standard input, output, and error.
*/
#ifndef SQLITE_MINIMUM_FILE_DESCRIPTOR
# define SQLITE_MINIMUM_FILE_DESCRIPTOR 3
#endif

/*
** Invoke open().  Do so multiple times, until it either succeeds or
** fails for some reason other than EINTR.
**
** If the file creation mode "m" is 0 then set it to the default for
** SQLite.  The default is SQLITE_DEFAULT_FILE_PERMISSIONS (normally
** 0644) as modified by the system umask.  If m is not 0, then
** make the file creation mode be exactly m ignoring the umask.
**
** The m parameter will be non-zero only when creating -wal, -journal,
** and -shm files.  We want those files to have *exactly* the same
** permissions as their original database, unadulterated by the umask.
** In that way, if a database file is -rw-rw-rw or -rw-rw-r-, and a
** transaction crashes and leaves behind hot journals, then any
** process that is able to write to the database will also be able to
** recover the hot journals.
*/
static int robust_open(const char *z, int f, mode_t m){
  int fd;
  mode_t m2 = m ? m : SQLITE_DEFAULT_FILE_PERMISSIONS;
  while(1){
#if defined(O_CLOEXEC)
    fd = osOpen(z,f|O_CLOEXEC,m2);
#else
    fd = osOpen(z,f,m2);
#endif
    if( fd<0 ){
      if( errno==EINTR ) continue;
      break;
    }
    if( fd>=SQLITE_MINIMUM_FILE_DESCRIPTOR ) break;
    osClose(fd);
    sqlite3_log(SQLITE_WARNING, 
                "attempt to open \"%s\" as file descriptor %d", z, fd);
    fd = -1;
    if( osOpen("/dev/null", f, m)<0 ) break;
  }
  if( fd>=0 ){
    if( m!=0 ){
      struct stat statbuf;
      if( osFstat(fd, &statbuf)==0 
       && statbuf.st_size==0
       && (statbuf.st_mode&0777)!=m 
      ){
        osFchmod(fd, m);
      }
    }
#if defined(FD_CLOEXEC) && (!defined(O_CLOEXEC) || O_CLOEXEC==0)
    osFcntl(fd, F_SETFD, osFcntl(fd, F_GETFD, 0) | FD_CLOEXEC);
#endif
  }
  return fd;
}

/*
** Helper functions to obtain and relinquish the global mutex. The
** global mutex is used to protect the unixInodeInfo and
** vxworksFileId objects used by this file, all of which may be 
** shared by multiple threads.
**
** Function unixMutexHeld() is used to assert() that the global mutex 
** is held when required. This function is only used as part of assert() 
** statements. e.g.
**
**   unixEnterMutex()
**     assert( unixMutexHeld() );
**   unixEnterLeave()
*/
static void unixEnterMutex(void){
  sqlite3_mutex_enter(sqlite3MutexAlloc(SQLITE_MUTEX_STATIC_MASTER));
}
static void unixLeaveMutex(void){
  sqlite3_mutex_leave(sqlite3MutexAlloc(SQLITE_MUTEX_STATIC_MASTER));
}
#ifdef SQLITE_DEBUG
static int unixMutexHeld(void) {
  return sqlite3_mutex_held(sqlite3MutexAlloc(SQLITE_MUTEX_STATIC_MASTER));
}
#endif


#if defined(SQLITE_TEST) && defined(SQLITE_DEBUG)
/*
** Helper function for printing out trace information from debugging
** binaries. This returns the string represetation of the supplied
** integer lock-type.
*/
static const char *azFileLock(int eFileLock){
  switch( eFileLock ){
    case NO_LOCK: return "NONE";
    case SHARED_LOCK: return "SHARED";
    case RESERVED_LOCK: return "RESERVED";
    case PENDING_LOCK: return "PENDING";
    case EXCLUSIVE_LOCK: return "EXCLUSIVE";
  }
  return "ERROR";
}
#endif

#ifdef SQLITE_LOCK_TRACE
/*
** Print out information about all locking operations.
**
** This routine is used for troubleshooting locks on multithreaded
** platforms.  Enable by compiling with the -DSQLITE_LOCK_TRACE
** command-line option on the compiler.  This code is normally
** turned off.
*/
static int lockTrace(int fd, int op, struct flock *p){
  char *zOpName, *zType;
  int s;
  int savedErrno;
  if( op==F_GETLK ){
    zOpName = "GETLK";
  }else if( op==F_SETLK ){
    zOpName = "SETLK";
  }else{
    s = osFcntl(fd, op, p);
    sqlite3DebugPrintf("fcntl unknown %d %d %d\n", fd, op, s);
    return s;
  }
  if( p->l_type==F_RDLCK ){
    zType = "RDLCK";
  }else if( p->l_type==F_WRLCK ){
    zType = "WRLCK";
  }else if( p->l_type==F_UNLCK ){
    zType = "UNLCK";
  }else{
    assert( 0 );
  }
  assert( p->l_whence==SEEK_SET );
  s = osFcntl(fd, op, p);
  savedErrno = errno;
  sqlite3DebugPrintf("fcntl %d %d %s %s %d %d %d %d\n",
     threadid, fd, zOpName, zType, (int)p->l_start, (int)p->l_len,
     (int)p->l_pid, s);
  if( s==(-1) && op==F_SETLK && (p->l_type==F_RDLCK || p->l_type==F_WRLCK) ){
    struct flock l2;
    l2 = *p;
    osFcntl(fd, F_GETLK, &l2);
    if( l2.l_type==F_RDLCK ){
      zType = "RDLCK";
    }else if( l2.l_type==F_WRLCK ){
      zType = "WRLCK";
    }else if( l2.l_type==F_UNLCK ){
      zType = "UNLCK";
    }else{
      assert( 0 );
    }
    sqlite3DebugPrintf("fcntl-failure-reason: %s %d %d %d\n",
       zType, (int)l2.l_start, (int)l2.l_len, (int)l2.l_pid);
  }
  errno = savedErrno;
  return s;
}
#undef osFcntl
#define osFcntl lockTrace
#endif /* SQLITE_LOCK_TRACE */

/*
** Retry ftruncate() calls that fail due to EINTR
*/
static int robust_ftruncate(int h, sqlite3_int64 sz){
  int rc;
  do{ rc = osFtruncate(h,sz); }while( rc<0 && errno==EINTR );
  return rc;
}

/*
** This routine translates a standard POSIX errno code into something
** useful to the clients of the sqlite3 functions.  Specifically, it is
** intended to translate a variety of "try again" errors into SQLITE_BUSY
** and a variety of "please close the file descriptor NOW" errors into 
** SQLITE_IOERR
** 
** Errors during initialization of locks, or file system support for locks,
** should handle ENOLCK, ENOTSUP, EOPNOTSUPP separately.
*/
static int sqliteErrorFromPosixError(int posixError, int sqliteIOErr) {
  switch (posixError) {
#if 0
  /* At one point this code was not commented out. In theory, this branch
  ** should never be hit, as this function should only be called after
  ** a locking-related function (i.e. fcntl()) has returned non-zero with
  ** the value of errno as the first argument. Since a system call has failed,
  ** errno should be non-zero.
  **
  ** Despite this, if errno really is zero, we still don't want to return
  ** SQLITE_OK. The system call failed, and *some* SQLite error should be
  ** propagated back to the caller. Commenting this branch out means errno==0
  ** will be handled by the "default:" case below.
  */
  case 0: 
    return SQLITE_OK;
#endif

  case EAGAIN:
  case ETIMEDOUT:
  case EBUSY:
  case EINTR:
  case ENOLCK:  
    /* random NFS retry error, unless during file system support 
     * introspection, in which it actually means what it says */
    return SQLITE_BUSY;
    
  case EACCES: 
    /* EACCES is like EAGAIN during locking operations, but not any other time*/
    if( (sqliteIOErr == SQLITE_IOERR_LOCK) || 
        (sqliteIOErr == SQLITE_IOERR_UNLOCK) || 
        (sqliteIOErr == SQLITE_IOERR_RDLOCK) ||
        (sqliteIOErr == SQLITE_IOERR_CHECKRESERVEDLOCK) ){
      return SQLITE_BUSY;
    }
    /* else fall through */
  case EPERM: 
    return SQLITE_PERM;
    
  /* EDEADLK is only possible if a call to fcntl(F_SETLKW) is made. And
  ** this module never makes such a call. And the code in SQLite itself 
  ** asserts that SQLITE_IOERR_BLOCKED is never returned. For these reasons
  ** this case is also commented out. If the system does set errno to EDEADLK,
  ** the default SQLITE_IOERR_XXX code will be returned. */
#if 0
  case EDEADLK:
    return SQLITE_IOERR_BLOCKED;
#endif
    
#if EOPNOTSUPP!=ENOTSUP
  case EOPNOTSUPP: 
    /* something went terribly awry, unless during file system support 
     * introspection, in which it actually means what it says */
#endif
#ifdef ENOTSUP
  case ENOTSUP: 
    /* invalid fd, unless during file system support introspection, in which 
     * it actually means what it says */
#endif
  case EIO:
  case EBADF:
  case EINVAL:
  case ENOTCONN:
  case ENODEV:
  case ENXIO:
  case ENOENT:
#ifdef ESTALE                     /* ESTALE is not defined on Interix systems */
  case ESTALE:
#endif
  case ENOSYS:
    /* these should force the client to close the file and reconnect */
    
  default: 
    return sqliteIOErr;
  }
}


/******************************************************************************
****************** Begin Unique File ID Utility Used By VxWorks ***************
**
** On most versions of unix, we can get a unique ID for a file by concatenating
** the device number and the inode number.  But this does not work on VxWorks.
** On VxWorks, a unique file id must be based on the canonical filename.
**
** A pointer to an instance of the following structure can be used as a
** unique file ID in VxWorks.  Each instance of this structure contains
** a copy of the canonical filename.  There is also a reference count.  
** The structure is reclaimed when the number of pointers to it drops to
** zero.
**
** There are never very many files open at one time and lookups are not
** a performance-critical path, so it is sufficient to put these
** structures on a linked list.
*/
struct vxworksFileId {
  struct vxworksFileId *pNext;  /* Next in a list of them all */
  int nRef;                     /* Number of references to this one */
  int nName;                    /* Length of the zCanonicalName[] string */
  char *zCanonicalName;         /* Canonical filename */
};

#if OS_VXWORKS
/* 
** All unique filenames are held on a linked list headed by this
** variable:
*/
static struct vxworksFileId *vxworksFileList = 0;

/*
** Simplify a filename into its canonical form
** by making the following changes:
**
**  * removing any trailing and duplicate /
**  * convert /./ into just /
**  * convert /A/../ where A is any simple name into just /
**
** Changes are made in-place.  Return the new name length.
**
** The original filename is in z[0..n-1].  Return the number of
** characters in the simplified name.
*/
static int vxworksSimplifyName(char *z, int n){
  int i, j;
  while( n>1 && z[n-1]=='/' ){ n--; }
  for(i=j=0; i<n; i++){
    if( z[i]=='/' ){
      if( z[i+1]=='/' ) continue;
      if( z[i+1]=='.' && i+2<n && z[i+2]=='/' ){
        i += 1;
        continue;
      }
      if( z[i+1]=='.' && i+3<n && z[i+2]=='.' && z[i+3]=='/' ){
        while( j>0 && z[j-1]!='/' ){ j--; }
        if( j>0 ){ j--; }
        i += 2;
        continue;
      }
    }
    z[j++] = z[i];
  }
  z[j] = 0;
  return j;
}

/*
** Find a unique file ID for the given absolute pathname.  Return
** a pointer to the vxworksFileId object.  This pointer is the unique
** file ID.
**
** The nRef field of the vxworksFileId object is incremented before
** the object is returned.  A new vxworksFileId object is created
** and added to the global list if necessary.
**
** If a memory allocation error occurs, return NULL.
*/
static struct vxworksFileId *vxworksFindFileId(const char *zAbsoluteName){
  struct vxworksFileId *pNew;         /* search key and new file ID */
  struct vxworksFileId *pCandidate;   /* For looping over existing file IDs */
  int n;                              /* Length of zAbsoluteName string */

  assert( zAbsoluteName[0]=='/' );
  n = (int)strlen(zAbsoluteName);
  pNew = sqlite3_malloc( sizeof(*pNew) + (n+1) );
  if( pNew==0 ) return 0;
  pNew->zCanonicalName = (char*)&pNew[1];
  memcpy(pNew->zCanonicalName, zAbsoluteName, n+1);
  n = vxworksSimplifyName(pNew->zCanonicalName, n);

  /* Search for an existing entry that matching the canonical name.
  ** If found, increment the reference count and return a pointer to
  ** the existing file ID.
  */
  unixEnterMutex();
  for(pCandidate=vxworksFileList; pCandidate; pCandidate=pCandidate->pNext){
    if( pCandidate->nName==n 
     && memcmp(pCandidate->zCanonicalName, pNew->zCanonicalName, n)==0
    ){
       sqlite3_free(pNew);
       pCandidate->nRef++;
       unixLeaveMutex();
       return pCandidate;
    }
  }

  /* No match was found.  We will make a new file ID */
  pNew->nRef = 1;
  pNew->nName = n;
  pNew->pNext = vxworksFileList;
  vxworksFileList = pNew;
  unixLeaveMutex();
  return pNew;
}

/*
** Decrement the reference count on a vxworksFileId object.  Free
** the object when the reference count reaches zero.
*/
static void vxworksReleaseFileId(struct vxworksFileId *pId){
  unixEnterMutex();
  assert( pId->nRef>0 );
  pId->nRef--;
  if( pId->nRef==0 ){
    struct vxworksFileId **pp;
    for(pp=&vxworksFileList; *pp && *pp!=pId; pp = &((*pp)->pNext)){}
    assert( *pp==pId );
    *pp = pId->pNext;
    sqlite3_free(pId);
  }
  unixLeaveMutex();
}
#endif /* OS_VXWORKS */
/*************** End of Unique File ID Utility Used By VxWorks ****************
******************************************************************************/


/******************************************************************************
*************************** Posix Advisory Locking ****************************
**
** POSIX advisory locks are broken by design.  ANSI STD 1003.1 (1996)
** section 6.5.2.2 lines 483 through 490 specify that when a process
** sets or clears a lock, that operation overrides any prior locks set
** by the same process.  It does not explicitly say so, but this implies
** that it overrides locks set by the same process using a different
** file descriptor.  Consider this test case:
**
**       int fd1 = open("./file1", O_RDWR|O_CREAT, 0644);
**       int fd2 = open("./file2", O_RDWR|O_CREAT, 0644);
**
** Suppose ./file1 and ./file2 are really the same file (because
** one is a hard or symbolic link to the other) then if you set
** an exclusive lock on fd1, then try to get an exclusive lock
** on fd2, it works.  I would have expected the second lock to
** fail since there was already a lock on the file due to fd1.
** But not so.  Since both locks came from the same process, the
** second overrides the first, even though they were on different
** file descriptors opened on different file names.
**
** This means that we cannot use POSIX locks to synchronize file access
** among competing threads of the same process.  POSIX locks will work fine
** to synchronize access for threads in separate processes, but not
** threads within the same process.
**
** To work around the problem, SQLite has to manage file locks internally
** on its own.  Whenever a new database is opened, we have to find the
** specific inode of the database file (the inode is determined by the
** st_dev and st_ino fields of the stat structure that fstat() fills in)
** and check for locks already existing on that inode.  When locks are
** created or removed, we have to look at our own internal record of the
** locks to see if another thread has previously set a lock on that same
** inode.
**
** (Aside: The use of inode numbers as unique IDs does not work on VxWorks.
** For VxWorks, we have to use the alternative unique ID system based on
** canonical filename and implemented in the previous division.)
**
** The sqlite3_file structure for POSIX is no longer just an integer file
** descriptor.  It is now a structure that holds the integer file
** descriptor and a pointer to a structure that describes the internal
** locks on the corresponding inode.  There is one locking structure
** per inode, so if the same inode is opened twice, both unixFile structures
** point to the same locking structure.  The locking structure keeps
** a reference count (so we will know when to delete it) and a "cnt"
** field that tells us its internal lock status.  cnt==0 means the
** file is unlocked.  cnt==-1 means the file has an exclusive lock.
** cnt>0 means there are cnt shared locks on the file.
**
** Any attempt to lock or unlock a file first checks the locking
** structure.  The fcntl() system call is only invoked to set a 
** POSIX lock if the internal lock structure transitions between
** a locked and an unlocked state.
**
** But wait:  there are yet more problems with POSIX advisory locks.
**
** If you close a file descriptor that points to a file that has locks,
** all locks on that file that are owned by the current process are
** released.  To work around this problem, each unixInodeInfo object
** maintains a count of the number of pending locks on tha inode.
** When an attempt is made to close an unixFile, if there are
** other unixFile open on the same inode that are holding locks, the call
** to close() the file descriptor is deferred until all of the locks clear.
** The unixInodeInfo structure keeps a list of file descriptors that need to
** be closed and that list is walked (and cleared) when the last lock
** clears.
**
** Yet another problem:  LinuxThreads do not play well with posix locks.
**
** Many older versions of linux use the LinuxThreads library which is
** not posix compliant.  Under LinuxThreads, a lock created by thread
** A cannot be modified or overridden by a different thread B.
** Only thread A can modify the lock.  Locking behavior is correct
** if the appliation uses the newer Native Posix Thread Library (NPTL)
** on linux - with NPTL a lock created by thread A can override locks
** in thread B.  But there is no way to know at compile-time which
** threading library is being used.  So there is no way to know at
** compile-time whether or not thread A can override locks on thread B.
** One has to do a run-time check to discover the behavior of the
** current process.
**
** SQLite used to support LinuxThreads.  But support for LinuxThreads
** was dropped beginning with version 3.7.0.  SQLite will still work with
** LinuxThreads provided that (1) there is no more than one connection 
** per database file in the same process and (2) database connections
** do not move across threads.
*/

/*
** An instance of the following structure serves as the key used
** to locate a particular unixInodeInfo object.
*/
struct unixFileId {
  dev_t dev;                  /* Device number */
#if OS_VXWORKS
  struct vxworksFileId *pId;  /* Unique file ID for vxworks. */
#else
  ino_t ino;                  /* Inode number */
#endif
};

/*
** An instance of the following structure is allocated for each open
** inode.  Or, on LinuxThreads, there is one of these structures for
** each inode opened by each thread.
**
** A single inode can have multiple file descriptors, so each unixFile
** structure contains a pointer to an instance of this object and this
** object keeps a count of the number of unixFile pointing to it.
*/
struct unixInodeInfo {
  struct unixFileId fileId;       /* The lookup key */
  int nShared;                    /* Number of SHARED locks held */
  unsigned char eFileLock;        /* One of SHARED_LOCK, RESERVED_LOCK etc. */
  unsigned char bProcessLock;     /* An exclusive process lock is held */
  int nRef;                       /* Number of pointers to this structure */
  unixShmNode *pShmNode;          /* Shared memory associated with this inode */
  int nLock;                      /* Number of outstanding file locks */
  UnixUnusedFd *pUnused;          /* Unused file descriptors to close */
  unixInodeInfo *pNext;           /* List of all unixInodeInfo objects */
  unixInodeInfo *pPrev;           /*    .... doubly linked */
#if SQLITE_ENABLE_LOCKING_STYLE
  unsigned long long sharedByte;  /* for AFP simulated shared lock */
#endif
#if OS_VXWORKS
  sem_t *pSem;                    /* Named POSIX semaphore */
  char aSemName[MAX_PATHNAME+2];  /* Name of that semaphore */
#endif
};

/*
** A lists of all unixInodeInfo objects.
*/
static unixInodeInfo *inodeList = 0;

/*
**
** This function - unixLogError_x(), is only ever called via the macro
** unixLogError().
**
** It is invoked after an error occurs in an OS function and errno has been
** set. It logs a message using sqlite3_log() containing the current value of
** errno and, if possible, the human-readable equivalent from strerror() or
** strerror_r().
**
** The first argument passed to the macro should be the error code that
** will be returned to SQLite (e.g. SQLITE_IOERR_DELETE, SQLITE_CANTOPEN). 
** The two subsequent arguments should be the name of the OS function that
** failed (e.g. "unlink", "open") and the associated file-system path,
** if any.
*/
#define unixLogError(a,b,c)     unixLogErrorAtLine(a,b,c,__LINE__)
static int unixLogErrorAtLine(
  int errcode,                    /* SQLite error code */
  const char *zFunc,              /* Name of OS function that failed */
  const char *zPath,              /* File path associated with error */
  int iLine                       /* Source line number where error occurred */
){
  char *zErr;                     /* Message from strerror() or equivalent */
  int iErrno = errno;             /* Saved syscall error number */

  /* If this is not a threadsafe build (SQLITE_THREADSAFE==0), then use
  ** the strerror() function to obtain the human-readable error message
  ** equivalent to errno. Otherwise, use strerror_r().
  */ 
#if SQLITE_THREADSAFE && defined(HAVE_STRERROR_R)
  char aErr[80];
  memset(aErr, 0, sizeof(aErr));
  zErr = aErr;

  /* If STRERROR_R_CHAR_P (set by autoconf scripts) or __USE_GNU is defined,
  ** assume that the system provides the GNU version of strerror_r() that
  ** returns a pointer to a buffer containing the error message. That pointer 
  ** may point to aErr[], or it may point to some static storage somewhere. 
  ** Otherwise, assume that the system provides the POSIX version of 
  ** strerror_r(), which always writes an error message into aErr[].
  **
  ** If the code incorrectly assumes that it is the POSIX version that is
  ** available, the error message will often be an empty string. Not a
  ** huge problem. Incorrectly concluding that the GNU version is available 
  ** could lead to a segfault though.
  */
#if defined(STRERROR_R_CHAR_P) || defined(__USE_GNU)
  zErr = 
# endif
  strerror_r(iErrno, aErr, sizeof(aErr)-1);

#elif SQLITE_THREADSAFE
  /* This is a threadsafe build, but strerror_r() is not available. */
  zErr = "";
#else
  /* Non-threadsafe build, use strerror(). */
  zErr = strerror(iErrno);
#endif

  if( zPath==0 ) zPath = "";
  sqlite3_log(errcode,
      "os_unix.c:%d: (%d) %s(%s) - %s",
      iLine, iErrno, zFunc, zPath, zErr
  );

  return errcode;
}

/*
** Close a file descriptor.
**
** We assume that close() almost always works, since it is only in a
** very sick application or on a very sick platform that it might fail.
** If it does fail, simply leak the file descriptor, but do log the
** error.
**
** Note that it is not safe to retry close() after EINTR since the
** file descriptor might have already been reused by another thread.
** So we don't even try to recover from an EINTR.  Just log the error
** and move on.
*/
static void robust_close(unixFile *pFile, int h, int lineno){
  if( osClose(h) ){
    unixLogErrorAtLine(SQLITE_IOERR_CLOSE, "close",
                       pFile ? pFile->zPath : 0, lineno);
  }
}

static void storeLastErrno(unixFile *pFile, int error){
  pFile->lastErrno = error;
}

/*
** Close all file descriptors accumuated in the unixInodeInfo->pUnused list.
*/ 
static void closePendingFds(unixFile *pFile){
  unixInodeInfo *pInode = pFile->pInode;
  UnixUnusedFd *p;
  UnixUnusedFd *pNext;
  for(p=pInode->pUnused; p; p=pNext){
    pNext = p->pNext;
#if OSCLOSE_CHECK_CLOSE_IOERR
    if( close(p->fd) ){
      storeLastErrno(pFile, errno);
      rc = SQLITE_IOERR_CLOSE;
      p->pNext = pError;
      pError = p;
    }else{
      sqlite3_free(p);
    }
#else
    robust_close(pFile, p->fd, __LINE__);
    sqlite3_free(p);
#endif
  }
  pInode->pUnused = 0;
}

/*
** Release a unixInodeInfo structure previously allocated by findInodeInfo().
**
** The mutex entered using the unixEnterMutex() function must be held
** when this function is called.
*/
static void releaseInodeInfo(unixFile *pFile){
  unixInodeInfo *pInode = pFile->pInode;
  assert( unixMutexHeld() );
  if( ALWAYS(pInode) ){
    pInode->nRef--;
    if( pInode->nRef==0 ){
      assert( pInode->pShmNode==0 );
      closePendingFds(pFile);
      if( pInode->pPrev ){
        assert( pInode->pPrev->pNext==pInode );
        pInode->pPrev->pNext = pInode->pNext;
      }else{
        assert( inodeList==pInode );
        inodeList = pInode->pNext;
      }
      if( pInode->pNext ){
        assert( pInode->pNext->pPrev==pInode );
        pInode->pNext->pPrev = pInode->pPrev;
      }
      sqlite3_free(pInode);
    }
  }
}

/*
** Given a file descriptor, locate the unixInodeInfo object that
** describes that file descriptor.  Create a new one if necessary.  The
** return value might be uninitialized if an error occurs.
**
** The mutex entered using the unixEnterMutex() function must be held
** when this function is called.
**
** Return an appropriate error code.
*/
static int findInodeInfo(
  unixFile *pFile,               /* Unix file with file desc used in the key */
  unixInodeInfo **ppInode        /* Return the unixInodeInfo object here */
){
  int rc;                        /* System call return code */
  int fd;                        /* The file descriptor for pFile */
  struct unixFileId fileId;      /* Lookup key for the unixInodeInfo */
  struct stat statbuf;           /* Low-level file information */
  unixInodeInfo *pInode = 0;     /* Candidate unixInodeInfo object */

  assert( unixMutexHeld() );

  /* Get low-level information about the file that we can used to
  ** create a unique name for the file.
  */
  fd = pFile->h;
  rc = osFstat(fd, &statbuf);
  if( rc!=0 ){
    storeLastErrno(pFile, errno);
#ifdef EOVERFLOW
    if( pFile->lastErrno==EOVERFLOW ) return SQLITE_NOLFS;
#endif
    return SQLITE_IOERR;
  }

#ifdef __APPLE__
  /* On OS X on an msdos filesystem, the inode number is reported
  ** incorrectly for zero-size files.  See ticket #3260.  To work
  ** around this problem (we consider it a bug in OS X, not SQLite)
  ** we always increase the file size to 1 by writing a single byte
  ** prior to accessing the inode number.  The one byte written is
  ** an ASCII 'S' character which also happens to be the first byte
  ** in the header of every SQLite database.  In this way, if there
  ** is a race condition such that another thread has already populated
  ** the first page of the database, no damage is done.
  */
  if( statbuf.st_size==0 && (pFile->fsFlags & SQLITE_FSFLAGS_IS_MSDOS)!=0 ){
    do{ rc = osWrite(fd, "S", 1); }while( rc<0 && errno==EINTR );
    if( rc!=1 ){
      storeLastErrno(pFile, errno);
      return SQLITE_IOERR;
    }
    rc = osFstat(fd, &statbuf);
    if( rc!=0 ){
      storeLastErrno(pFile, errno);
      return SQLITE_IOERR;
    }
  }
#endif

  memset(&fileId, 0, sizeof(fileId));
  fileId.dev = statbuf.st_dev;
#if OS_VXWORKS
  fileId.pId = pFile->pId;
#else
  fileId.ino = statbuf.st_ino;
#endif
  pInode = inodeList;
  while( pInode && memcmp(&fileId, &pInode->fileId, sizeof(fileId)) ){
    pInode = pInode->pNext;
  }
  if( pInode==0 ){
    pInode = sqlite3_malloc( sizeof(*pInode) );
    if( pInode==0 ){
      return SQLITE_NOMEM;
    }
    memset(pInode, 0, sizeof(*pInode));
    memcpy(&pInode->fileId, &fileId, sizeof(fileId));
    pInode->nRef = 1;
    pInode->pNext = inodeList;
    pInode->pPrev = 0;
    if( inodeList ) inodeList->pPrev = pInode;
    inodeList = pInode;
  }else{
    pInode->nRef++;
  }
  *ppInode = pInode;
  return SQLITE_OK;
}

/*
** Return TRUE if pFile has been renamed or unlinked since it was first opened.
*/
static int fileHasMoved(unixFile *pFile){
  struct stat buf;
  return pFile->pInode!=0 &&
         (osStat(pFile->zPath, &buf)!=0 || buf.st_ino!=pFile->pInode->fileId.ino);
}


/*
** Check a unixFile that is a database.  Verify the following:
**
** (1) There is exactly one hard link on the file
** (2) The file is not a symbolic link
** (3) The file has not been renamed or unlinked
**
** Issue sqlite3_log(SQLITE_WARNING,...) messages if anything is not right.
*/
static void verifyDbFile(unixFile *pFile){
  struct stat buf;
  int rc;
  if( pFile->ctrlFlags & UNIXFILE_WARNED ){
    /* One or more of the following warnings have already been issued.  Do not
    ** repeat them so as not to clutter the error log */
    return;
  }
  rc = osFstat(pFile->h, &buf);
  if( rc!=0 ){
    sqlite3_log(SQLITE_WARNING, "cannot fstat db file %s", pFile->zPath);
    pFile->ctrlFlags |= UNIXFILE_WARNED;
    return;
  }
  if( buf.st_nlink==0 && (pFile->ctrlFlags & UNIXFILE_DELETE)==0 ){
    sqlite3_log(SQLITE_WARNING, "file unlinked while open: %s", pFile->zPath);
    pFile->ctrlFlags |= UNIXFILE_WARNED;
    return;
  }
  if( buf.st_nlink>1 ){
    sqlite3_log(SQLITE_WARNING, "multiple links to file: %s", pFile->zPath);
    pFile->ctrlFlags |= UNIXFILE_WARNED;
    return;
  }
  if( fileHasMoved(pFile) ){
    sqlite3_log(SQLITE_WARNING, "file renamed while open: %s", pFile->zPath);
    pFile->ctrlFlags |= UNIXFILE_WARNED;
    return;
  }
}


/*
** This routine checks if there is a RESERVED lock held on the specified
** file by this or any other process. If such a lock is held, set *pResOut
** to a non-zero value otherwise *pResOut is set to zero.  The return value
** is set to SQLITE_OK unless an I/O error occurs during lock checking.
*/
static int unixCheckReservedLock(sqlite3_file *id, int *pResOut){
  int rc = SQLITE_OK;
  int reserved = 0;
  unixFile *pFile = (unixFile*)id;

  SimulateIOError( return SQLITE_IOERR_CHECKRESERVEDLOCK; );

  assert( pFile );
  unixEnterMutex(); /* Because pFile->pInode is shared across threads */

  /* Check if a thread in this process holds such a lock */
  if( pFile->pInode->eFileLock>SHARED_LOCK ){
    reserved = 1;
  }

  /* Otherwise see if some other process holds it.
  */
#ifndef __DJGPP__
  if( !reserved && !pFile->pInode->bProcessLock ){
    struct flock lock;
    lock.l_whence = SEEK_SET;
    lock.l_start = RESERVED_BYTE;
    lock.l_len = 1;
    lock.l_type = F_WRLCK;
    if( osFcntl(pFile->h, F_GETLK, &lock) ){
#if OSLOCKING_CHECK_BUSY_IOERR
      int tErrno = errno;
      rc = sqliteErrorFromPosixError(tErrno, SQLITE_IOERR_CHECKRESERVEDLOCK);
      storeLastErrno(pFile, tErrno);
#else
      rc = SQLITE_IOERR_CHECKRESERVEDLOCK;
      storeLastErrno(pFile, errno);
#endif
    } else if( lock.l_type!=F_UNLCK ){
      reserved = 1;
    }
  }
#endif
  
  unixLeaveMutex();
  OSTRACE(("TEST WR-LOCK %d %d %d (unix)\n", pFile->h, rc, reserved));

  *pResOut = reserved;
  return rc;
}

/*
** Attempt to set a system-lock on the file pFile.  The lock is 
** described by pLock.
**
** If the pFile was opened read/write from unix-excl, then the only lock
** ever obtained is an exclusive lock, and it is obtained exactly once
** the first time any lock is attempted.  All subsequent system locking
** operations become no-ops.  Locking operations still happen internally,
** in order to coordinate access between separate database connections
** within this process, but all of that is handled in memory and the
** operating system does not participate.
**
** This function is a pass-through to fcntl(F_SETLK) if pFile is using
** any VFS other than "unix-excl" or if pFile is opened on "unix-excl"
** and is read-only.
**
** Zero is returned if the call completes successfully, or -1 if a call
** to fcntl() fails. In this case, errno is set appropriately (by fcntl()).
*/
static int unixFileLock(unixFile *pFile, struct flock *pLock, int nRetry){
  int rc;
  unixInodeInfo *pInode = pFile->pInode;
  assert( unixMutexHeld() );
  assert( pInode!=0 );
  if( ((pFile->ctrlFlags & UNIXFILE_EXCL)!=0 || pInode->bProcessLock)
   && ((pFile->ctrlFlags & UNIXFILE_RDONLY)==0)
  ){
    if( pInode->bProcessLock==0 ){
      struct flock lock;
      assert( pInode->nLock==0 );
      lock.l_whence = SEEK_SET;
      lock.l_start = SHARED_FIRST;
      lock.l_len = SHARED_SIZE;
      lock.l_type = F_WRLCK;
      rc = osFcntl(pFile->h, F_SETLK, &lock);
      if( rc<0 ) return rc;
      pInode->bProcessLock = 1;
      pInode->nLock++;
    }else{
      rc = 0;
    }
  }else{
    int i = 0;                      
    do {
      rc = osFcntl(pFile->h, F_SETLK, pLock);
      if( rc && nRetry ){
         usleep(100 * (++i));
      }
    }while( !rc && nRetry-- );
  }
  return rc;
}

/*
** Lock the file with the lock specified by parameter eFileLock - one
** of the following:
**
**     (1) SHARED_LOCK
**     (2) RESERVED_LOCK
**     (3) PENDING_LOCK
**     (4) EXCLUSIVE_LOCK
**
** Sometimes when requesting one lock state, additional lock states
** are inserted in between.  The locking might fail on one of the later
** transitions leaving the lock state different from what it started but
** still short of its goal.  The following chart shows the allowed
** transitions and the inserted intermediate states:
**
**    UNLOCKED -> SHARED
**    SHARED -> RESERVED
**    SHARED -> (PENDING) -> EXCLUSIVE
**    RESERVED -> (PENDING) -> EXCLUSIVE
**    PENDING -> EXCLUSIVE
**
** This routine will only increase a lock.  Use the sqlite3OsUnlock()
** routine to lower a locking level.
*/
static int unixLock(sqlite3_file *id, int eFileLock){
  /* The following describes the implementation of the various locks and
  ** lock transitions in terms of the POSIX advisory shared and exclusive
  ** lock primitives (called read-locks and write-locks below, to avoid
  ** confusion with SQLite lock names). The algorithms are complicated
  ** slightly in order to be compatible with windows systems simultaneously
  ** accessing the same database file, in case that is ever required.
  **
  ** Symbols defined in os.h indentify the 'pending byte' and the 'reserved
  ** byte', each single bytes at well known offsets, and the 'shared byte
  ** range', a range of 510 bytes at a well known offset.
  **
  ** To obtain a SHARED lock, a read-lock is obtained on the 'pending
  ** byte'.  If this is successful, a random byte from the 'shared byte
  ** range' is read-locked and the lock on the 'pending byte' released.
  **
  ** A process may only obtain a RESERVED lock after it has a SHARED lock.
  ** A RESERVED lock is implemented by grabbing a write-lock on the
  ** 'reserved byte'. 
  **
  ** A process may only obtain a PENDING lock after it has obtained a
  ** SHARED lock. A PENDING lock is implemented by obtaining a write-lock
  ** on the 'pending byte'. This ensures that no new SHARED locks can be
  ** obtained, but existing SHARED locks are allowed to persist. A process
  ** does not have to obtain a RESERVED lock on the way to a PENDING lock.
  ** This property is used by the algorithm for rolling back a journal file
  ** after a crash.
  **
  ** An EXCLUSIVE lock, obtained after a PENDING lock is held, is
  ** implemented by obtaining a write-lock on the entire 'shared byte
  ** range'. Since all other locks require a read-lock on one of the bytes
  ** within this range, this ensures that no other locks are held on the
  ** database. 
  **
  ** The reason a single byte cannot be used instead of the 'shared byte
  ** range' is that some versions of windows do not support read-locks. By
  ** locking a random byte from a range, concurrent SHARED locks may exist
  ** even if the locking primitive used is always a write-lock.
  */
  int rc = SQLITE_OK;
  unixFile *pFile = (unixFile*)id;
  unixInodeInfo *pInode;
  struct flock lock;
  int tErrno = 0;

  assert( pFile );
  OSTRACE(("LOCK    %d %s was %s(%s,%d) pid=%d (unix)\n", pFile->h,
      azFileLock(eFileLock), azFileLock(pFile->eFileLock),
      azFileLock(pFile->pInode->eFileLock), pFile->pInode->nShared , getpid()));

  /* If there is already a lock of this type or more restrictive on the
  ** unixFile, do nothing. Don't use the end_lock: exit path, as
  ** unixEnterMutex() hasn't been called yet.
  */
  if( pFile->eFileLock>=eFileLock ){
    OSTRACE(("LOCK    %d %s ok (already held) (unix)\n", pFile->h,
            azFileLock(eFileLock)));
    return SQLITE_OK;
  }

  /* Make sure the locking sequence is correct.
  **  (1) We never move from unlocked to anything higher than shared lock.
  **  (2) SQLite never explicitly requests a pendig lock.
  **  (3) A shared lock is always held when a reserve lock is requested.
  */
  assert( pFile->eFileLock!=NO_LOCK || eFileLock==SHARED_LOCK );
  assert( eFileLock!=PENDING_LOCK );
  assert( eFileLock!=RESERVED_LOCK || pFile->eFileLock==SHARED_LOCK );

  /* This mutex is needed because pFile->pInode is shared across threads
  */
  unixEnterMutex();
  pInode = pFile->pInode;

  /* If some thread using this PID has a lock via a different unixFile*
  ** handle that precludes the requested lock, return BUSY.
  */
  if( (pFile->eFileLock!=pInode->eFileLock && 
          (pInode->eFileLock>=PENDING_LOCK || eFileLock>SHARED_LOCK))
  ){
    rc = SQLITE_BUSY;
    goto end_lock;
  }

  /* If a SHARED lock is requested, and some thread using this PID already
  ** has a SHARED or RESERVED lock, then increment reference counts and
  ** return SQLITE_OK.
  */
  if( eFileLock==SHARED_LOCK && 
      (pInode->eFileLock==SHARED_LOCK || pInode->eFileLock==RESERVED_LOCK) ){
    assert( eFileLock==SHARED_LOCK );
    assert( pFile->eFileLock==0 );
    assert( pInode->nShared>0 );
    pFile->eFileLock = SHARED_LOCK;
    pInode->nShared++;
    pInode->nLock++;
    goto end_lock;
  }


  /* A PENDING lock is needed before acquiring a SHARED lock and before
  ** acquiring an EXCLUSIVE lock.  For the SHARED lock, the PENDING will
  ** be released.
  */
  lock.l_len = 1L;
  lock.l_whence = SEEK_SET;
  if( eFileLock==SHARED_LOCK 
      || (eFileLock==EXCLUSIVE_LOCK && pFile->eFileLock<PENDING_LOCK)
  ){
    lock.l_type = (eFileLock==SHARED_LOCK?F_RDLCK:F_WRLCK);
    lock.l_start = PENDING_BYTE;
    if( unixFileLock(pFile, &lock, 0) ){
      tErrno = errno;
      rc = sqliteErrorFromPosixError(tErrno, SQLITE_IOERR_LOCK);
      if( IS_LOCK_ERROR(rc) ){
        storeLastErrno(pFile, tErrno);
      }
      goto end_lock;
    }
  }


  /* If control gets to this point, then actually go ahead and make
  ** operating system calls for the specified lock.
  */
  if( eFileLock==SHARED_LOCK ){
    assert( pInode->nShared==0 );
    assert( pInode->eFileLock==0 );
    assert( rc==SQLITE_OK );

    /* Now get the read-lock */
    lock.l_start = SHARED_FIRST;
    lock.l_len = SHARED_SIZE;
    if( unixFileLock(pFile, &lock, 0) ){
      tErrno = errno;
      rc = sqliteErrorFromPosixError(tErrno, SQLITE_IOERR_LOCK);
    }

    /* Drop the temporary PENDING lock */
    lock.l_start = PENDING_BYTE;
    lock.l_len = 1L;
    lock.l_type = F_UNLCK;
    if( unixFileLock(pFile, &lock, 10) && rc==SQLITE_OK ){
      /* This could happen with a network mount */
      tErrno = errno;
#if OSLOCKING_CHECK_BUSY_IOERR
      rc = sqliteErrorFromPosixError(tErrno, SQLITE_IOERR_UNLOCK); 
#else
      rc = SQLITE_IOERR_UNLOCK; 
#endif
    }

    if( rc ){
      if( IS_LOCK_ERROR(rc) ){
        storeLastErrno(pFile, tErrno);
      }
      goto end_lock;
    }else{
      pFile->eFileLock = SHARED_LOCK;
      pInode->nLock++;
      pInode->nShared = 1;
    }
  }else if( eFileLock==EXCLUSIVE_LOCK && pInode->nShared>1 ){
    /* We are trying for an exclusive lock but another thread in this
    ** same process is still holding a shared lock. */
    rc = SQLITE_BUSY;
  }else{
    /* The request was for a RESERVED or EXCLUSIVE lock.  It is
    ** assumed that there is a SHARED or greater lock on the file
    ** already.
    */
    assert( 0!=pFile->eFileLock );
    lock.l_type = F_WRLCK;

    assert( eFileLock==RESERVED_LOCK || eFileLock==EXCLUSIVE_LOCK );
    if( eFileLock==RESERVED_LOCK ){
      lock.l_start = RESERVED_BYTE;
      lock.l_len = 1L;
    }else{
      lock.l_start = SHARED_FIRST;
      lock.l_len = SHARED_SIZE;
    }

    if( unixFileLock(pFile, &lock, 0) ){
      tErrno = errno;
      rc = sqliteErrorFromPosixError(tErrno, SQLITE_IOERR_LOCK);
      if( rc!=SQLITE_BUSY ){
        storeLastErrno(pFile, tErrno);
      }
    }
  }
  

#ifdef SQLITE_DEBUG
  /* Set up the transaction-counter change checking flags when
  ** transitioning from a SHARED to a RESERVED lock.  The change
  ** from SHARED to RESERVED marks the beginning of a normal
  ** write operation (not a hot journal rollback).
  */
  if( rc==SQLITE_OK
   && pFile->eFileLock<=SHARED_LOCK
   && eFileLock==RESERVED_LOCK
  ){
    pFile->transCntrChng = 0;
    pFile->dbUpdate = 0;
    pFile->inNormalWrite = 1;
  }
#endif


  if( rc==SQLITE_OK ){
    pFile->eFileLock = eFileLock;
    pInode->eFileLock = eFileLock;
  }else if( eFileLock==EXCLUSIVE_LOCK ){
    pFile->eFileLock = PENDING_LOCK;
    pInode->eFileLock = PENDING_LOCK;
  }

end_lock:
  unixLeaveMutex();
  OSTRACE(("LOCK    %d %s %s (unix)\n", pFile->h, azFileLock(eFileLock), 
      rc==SQLITE_OK ? "ok" : "failed"));
  return rc;
}

/*
** Add the file descriptor used by file handle pFile to the corresponding
** pUnused list.
*/
static void setPendingFd(unixFile *pFile){
  unixInodeInfo *pInode = pFile->pInode;
  UnixUnusedFd *p = pFile->pUnused;
  p->pNext = pInode->pUnused;
  pInode->pUnused = p;
  pFile->h = -1;
  pFile->pUnused = 0;
}

/*
** Lower the locking level on file descriptor pFile to eFileLock.  eFileLock
** must be either NO_LOCK or SHARED_LOCK.
**
** If the locking level of the file descriptor is already at or below
** the requested locking level, this routine is a no-op.
** 
** If handleNFSUnlock is true, then on downgrading an EXCLUSIVE_LOCK to SHARED
** the byte range is divided into 2 parts and the first part is unlocked then
** set to a read lock, then the other part is simply unlocked.  This works 
** around a bug in BSD NFS lockd (also seen on MacOSX 10.3+) that fails to 
** remove the write lock on a region when a read lock is set.
*/
static int posixUnlock(sqlite3_file *id, int eFileLock, int handleNFSUnlock){
  unixFile *pFile = (unixFile*)id;
  unixInodeInfo *pInode;
  struct flock lock;
  int rc = SQLITE_OK;

  assert( pFile );
  OSTRACE(("UNLOCK  %d %d was %d(%d,%d) pid=%d (unix)\n", pFile->h, eFileLock,
      pFile->eFileLock, pFile->pInode->eFileLock, pFile->pInode->nShared,
      getpid()));

  assert( eFileLock<=SHARED_LOCK );
  if( pFile->eFileLock<=eFileLock ){
    return SQLITE_OK;
  }
  unixEnterMutex();
  pInode = pFile->pInode;
  assert( pInode->nShared!=0 );
  if( pFile->eFileLock>SHARED_LOCK ){
    assert( pInode->eFileLock==pFile->eFileLock );

#ifdef SQLITE_DEBUG
    /* When reducing a lock such that other processes can start
    ** reading the database file again, make sure that the
    ** transaction counter was updated if any part of the database
    ** file changed.  If the transaction counter is not updated,
    ** other connections to the same file might not realize that
    ** the file has changed and hence might not know to flush their
    ** cache.  The use of a stale cache can lead to database corruption.
    */
    pFile->inNormalWrite = 0;
#endif

    /* downgrading to a shared lock on NFS involves clearing the write lock
    ** before establishing the readlock - to avoid a race condition we downgrade
    ** the lock in 2 blocks, so that part of the range will be covered by a 
    ** write lock until the rest is covered by a read lock:
    **  1:   [WWWWW]
    **  2:   [....W]
    **  3:   [RRRRW]
    **  4:   [RRRR.]
    */
    if( eFileLock==SHARED_LOCK ){
      int tErrno;               /* Error code from system call errors */

#if !defined(__APPLE__) || !SQLITE_ENABLE_LOCKING_STYLE
      (void)handleNFSUnlock;
      assert( handleNFSUnlock==0 );
#endif
#if defined(__APPLE__) && SQLITE_ENABLE_LOCKING_STYLE
      if( handleNFSUnlock ){
        off_t divSize = SHARED_SIZE - 1;
        
        lock.l_type = F_UNLCK;
        lock.l_whence = SEEK_SET;
        lock.l_start = SHARED_FIRST;
        lock.l_len = divSize;
        if( unixFileLock(pFile, &lock, 10)==(-1) ){
          tErrno = errno;
#if OSLOCKING_CHECK_BUSY_IOERR
          rc = sqliteErrorFromPosixError(tErrno, SQLITE_IOERR_UNLOCK);
#else
          rc = SQLITE_IOERR_UNLOCK;
#endif
          if( IS_LOCK_ERROR(rc) ){
            storeLastErrno(pFile, tErrno);
          }
          goto end_unlock;
        }
        lock.l_type = F_RDLCK;
        lock.l_whence = SEEK_SET;
        lock.l_start = SHARED_FIRST;
        lock.l_len = divSize;
        if( unixFileLock(pFile, &lock, 10)==(-1) ){
          tErrno = errno;
#if OSLOCKING_CHECK_BUSY_IOERR
          rc = sqliteErrorFromPosixError(tErrno, SQLITE_IOERR_RDLOCK);
#else
          rc = SQLITE_IOERR_UNLOCK;
#endif
          if( IS_LOCK_ERROR(rc) ){
            storeLastErrno(pFile, tErrno);
          }
          goto end_unlock;
        }
        lock.l_type = F_UNLCK;
        lock.l_whence = SEEK_SET;
        lock.l_start = SHARED_FIRST+divSize;
        lock.l_len = SHARED_SIZE-divSize;
        if( unixFileLock(pFile, &lock, 10)==(-1) ){
          tErrno = errno;
#if OSLOCKING_CHECK_BUSY_IOERR
          rc = sqliteErrorFromPosixError(tErrno, SQLITE_IOERR_UNLOCK);
#else
          rc = SQLITE_IOERR_UNLOCK;
#endif
          if( IS_LOCK_ERROR(rc) ){
            storeLastErrno(pFile, tErrno);
          }
          goto end_unlock;
        }
      }else
#endif /* defined(__APPLE__) && SQLITE_ENABLE_LOCKING_STYLE */
      {
        lock.l_type = F_RDLCK;
        lock.l_whence = SEEK_SET;
        lock.l_start = SHARED_FIRST;
        lock.l_len = SHARED_SIZE;
        if( unixFileLock(pFile, &lock, 10) ){
          tErrno = errno;
#if OSLOCKING_CHECK_BUSY_IOERR
          rc = sqliteErrorFromPosixError(tErrno, SQLITE_IOERR_RDLOCK);
#else
          /* In theory, the call to unixFileLock() cannot fail because another
          ** process is holding an incompatible lock. If it does, this 
          ** indicates that the other process is not following the locking
          ** protocol. If this happens, return SQLITE_IOERR_RDLOCK. Returning
          ** SQLITE_BUSY would confuse the upper layer (in practice it causes 
          ** an assert to fail). */ 
          rc = SQLITE_IOERR_RDLOCK;
          storeLastErrno(pFile, tErrno);
#endif
          if( IS_LOCK_ERROR(rc) ){
            storeLastErrno(pFile, tErrno);
          }
          goto end_unlock;
        }
      }
    }
    lock.l_type = F_UNLCK;
    lock.l_whence = SEEK_SET;
    lock.l_start = PENDING_BYTE;
    lock.l_len = 2L;  assert( PENDING_BYTE+1==RESERVED_BYTE );
    if( unixFileLock(pFile, &lock, 10)==0 ){
      pInode->eFileLock = SHARED_LOCK;
    }else{
#if OSLOCKING_CHECK_BUSY_IOERR
      tErrno = errno;
      rc = sqliteErrorFromPosixError(tErrno, SQLITE_IOERR_UNLOCK);
      if( IS_LOCK_ERROR(rc) ){
        storeLastErrno(pFile, tErrno);
      }
#else
      rc = SQLITE_IOERR_UNLOCK;
      storeLastErrno(pFile, errno);
#endif
      goto end_unlock;
    }
  }
  if( eFileLock==NO_LOCK ){
    /* Decrement the shared lock counter.  Release the lock using an
    ** OS call only when all threads in this same process have released
    ** the lock.
    */
    pInode->nShared--;
    if( pInode->nShared==0 ){
      lock.l_type = F_UNLCK;
      lock.l_whence = SEEK_SET;
      lock.l_start = lock.l_len = 0L;
      if( unixFileLock(pFile, &lock, 10)==0 ){
        pInode->eFileLock = NO_LOCK;
      }else{
#if OSLOCKING_CHECK_BUSY_IOERR
        tErrno = errno;
        rc = sqliteErrorFromPosixError(tErrno, SQLITE_IOERR_UNLOCK);
        if( IS_LOCK_ERROR(rc) ){
          storeLastErrno(pFile, tErrno);
        }
#else
        rc = SQLITE_IOERR_UNLOCK;
        storeLastErrno(pFile, errno);
#endif
        pInode->eFileLock = NO_LOCK;
        pFile->eFileLock = NO_LOCK;
      }
    }

    /* Decrement the count of locks against this same file.  When the
    ** count reaches zero, close any other file descriptors whose close
    ** was deferred because of outstanding locks.
    */
    pInode->nLock--;
    assert( pInode->nLock>=0 );
    if( pInode->nLock==0 ){
      closePendingFds(pFile);
    }
  }

end_unlock:
  unixLeaveMutex();
  if( rc==SQLITE_OK ) pFile->eFileLock = eFileLock;
  return rc;
}

/*
** Lower the locking level on file descriptor pFile to eFileLock.  eFileLock
** must be either NO_LOCK or SHARED_LOCK.
**
** If the locking level of the file descriptor is already at or below
** the requested locking level, this routine is a no-op.
*/
static int unixUnlock(sqlite3_file *id, int eFileLock){
#if SQLITE_MAX_MMAP_SIZE>0
  assert( eFileLock==SHARED_LOCK || ((unixFile *)id)->nFetchOut==0 );
#endif
  return posixUnlock(id, eFileLock, 0);
}

#if SQLITE_MAX_MMAP_SIZE>0
static int unixMapfile(unixFile *pFd, i64 nByte);
static void unixUnmapfile(unixFile *pFd);
#endif

/*
** This function performs the parts of the "close file" operation 
** common to all locking schemes. It closes the directory and file
** handles, if they are valid, and sets all fields of the unixFile
** structure to 0.
**
** It is *not* necessary to hold the mutex when this routine is called,
** even on VxWorks.  A mutex will be acquired on VxWorks by the
** vxworksReleaseFileId() routine.
*/
static int closeUnixFile(sqlite3_file *id){
  unixFile *pFile = (unixFile*)id;
<<<<<<< HEAD
#if OSCLOSE_CHECK_CLOSE_IOERR
  if( pFile->h>=0 ){
    int err = close(pFile->h);
    if( err ){
      storeLastErrno(pFile, errno);
      return SQLITE_IOERR_CLOSE;
    }else{
      pFile->h=-1;
    }
  }
#else
=======
#if SQLITE_MAX_MMAP_SIZE>0
  unixUnmapfile(pFile);
#endif
>>>>>>> 6fca85d8
  if( pFile->h>=0 ){
    robust_close(pFile, pFile->h, __LINE__);
    pFile->h = -1;
  }
#endif
#if OS_VXWORKS
  if( pFile->pId ){
    if( pFile->ctrlFlags & UNIXFILE_DELETE ){
      osUnlink(pFile->pId->zCanonicalName);
    }
    vxworksReleaseFileId(pFile->pId);
    pFile->pId = 0;
  }
#endif
  OSTRACE(("CLOSE   %-3d\n", pFile->h));
  OpenCounter(-1);
  sqlite3_free(pFile->pUnused);
  memset(pFile, 0, sizeof(unixFile));
  return SQLITE_OK;
}

/*
** Close a file.
*/
static int unixClose(sqlite3_file *id){
  int rc = SQLITE_OK;
  unixFile *pFile = (unixFile *)id;
  verifyDbFile(pFile);
  unixUnlock(id, NO_LOCK);
  unixEnterMutex();

  /* unixFile.pInode is always valid here. Otherwise, a different close
  ** routine (e.g. nolockClose()) would be called instead.
  */
  assert( pFile->pInode->nLock>0 || pFile->pInode->bProcessLock==0 );
  if( ALWAYS(pFile->pInode) && pFile->pInode->nLock ){
    /* If there are outstanding locks, do not actually close the file just
    ** yet because that would clear those locks.  Instead, add the file
    ** descriptor to pInode->pUnused list.  It will be automatically closed 
    ** when the last lock is cleared.
    */
    setPendingFd(pFile);
  }
  releaseInodeInfo(pFile);
  rc = closeUnixFile(id);
  unixLeaveMutex();
  return rc;
}

/************** End of the posix advisory lock implementation *****************
******************************************************************************/

/******************************************************************************
****************************** No-op Locking **********************************
**
** Of the various locking implementations available, this is by far the
** simplest:  locking is ignored.  No attempt is made to lock the database
** file for reading or writing.
**
** This locking mode is appropriate for use on read-only databases
** (ex: databases that are burned into CD-ROM, for example.)  It can
** also be used if the application employs some external mechanism to
** prevent simultaneous access of the same database by two or more
** database connections.  But there is a serious risk of database
** corruption if this locking mode is used in situations where multiple
** database connections are accessing the same database file at the same
** time and one or more of those connections are writing.
*/

static int nolockCheckReservedLock(sqlite3_file *NotUsed, int *pResOut){
  UNUSED_PARAMETER(NotUsed);
  *pResOut = 0;
  return SQLITE_OK;
}
static int nolockLock(sqlite3_file *NotUsed, int NotUsed2){
  UNUSED_PARAMETER2(NotUsed, NotUsed2);
  return SQLITE_OK;
}
static int nolockUnlock(sqlite3_file *NotUsed, int NotUsed2){
  UNUSED_PARAMETER2(NotUsed, NotUsed2);
  return SQLITE_OK;
}

/*
** Close the file.
*/
static int nolockClose(sqlite3_file *id) {
  int rc = SQLITE_OK;
  unixFile *pFile = (unixFile *)id;
  unixEnterMutex();
  
  /* unixFile.pInode is always valid here. Otherwise, a different close
   ** routine (e.g. nolockClose()) would be called instead.
   */
  assert( pFile->pInode->nLock>0 || pFile->pInode->bProcessLock==0 );
  if( ALWAYS(pFile->pInode) && pFile->pInode->nLock ){
    /* If there are outstanding locks, do not actually close the file just
     ** yet because that would clear those locks.  Instead, add the file
     ** descriptor to pInode->pUnused list.  It will be automatically closed 
     ** when the last lock is cleared.
     */
    setPendingFd(pFile);
  }
  releaseInodeInfo(pFile);
  rc = closeUnixFile(id);
  unixLeaveMutex();
  return rc;
}

/******************* End of the no-op lock implementation *********************
******************************************************************************/

/******************************************************************************
************************* Begin dot-file Locking ******************************
**
** The dotfile locking implementation uses the existence of separate lock
** files (really a directory) to control access to the database.  This works
** on just about every filesystem imaginable.  But there are serious downsides:
**
**    (1)  There is zero concurrency.  A single reader blocks all other
**         connections from reading or writing the database.
**
**    (2)  An application crash or power loss can leave stale lock files
**         sitting around that need to be cleared manually.
**
** Nevertheless, a dotlock is an appropriate locking mode for use if no
** other locking strategy is available.
**
** Dotfile locking works by creating a subdirectory in the same directory as
** the database and with the same name but with a ".lock" extension added.
** The existence of a lock directory implies an EXCLUSIVE lock.  All other
** lock types (SHARED, RESERVED, PENDING) are mapped into EXCLUSIVE.
*/

/*
** The file suffix added to the data base filename in order to create the
** lock directory.
*/
#define DOTLOCK_SUFFIX ".lock"

/*
** This routine checks if there is a RESERVED lock held on the specified
** file by this or any other process. If such a lock is held, set *pResOut
** to a non-zero value otherwise *pResOut is set to zero.  The return value
** is set to SQLITE_OK unless an I/O error occurs during lock checking.
**
** In dotfile locking, either a lock exists or it does not.  So in this
** variation of CheckReservedLock(), *pResOut is set to true if any lock
** is held on the file and false if the file is unlocked.
*/
static int dotlockCheckReservedLock(sqlite3_file *id, int *pResOut) {
  int rc = SQLITE_OK;
  int reserved = 0;
  unixFile *pFile = (unixFile*)id;

  SimulateIOError( return SQLITE_IOERR_CHECKRESERVEDLOCK; );
  
  assert( pFile );

  /* Check if a thread in this process holds such a lock */
  if( pFile->eFileLock>SHARED_LOCK ){
    /* Either this connection or some other connection in the same process
    ** holds a lock on the file.  No need to check further. */
    reserved = 1;
  }else{
    /* The lock is held if and only if the lockfile exists */
    const char *zLockFile = (const char*)pFile->lockingContext;
    reserved = osAccess(zLockFile, 0)==0;
  }
  OSTRACE(("TEST WR-LOCK %d %d %d (dotlock)\n", pFile->h, rc, reserved));
  *pResOut = reserved;
  return rc;
}

/*
** Lock the file with the lock specified by parameter eFileLock - one
** of the following:
**
**     (1) SHARED_LOCK
**     (2) RESERVED_LOCK
**     (3) PENDING_LOCK
**     (4) EXCLUSIVE_LOCK
**
** Sometimes when requesting one lock state, additional lock states
** are inserted in between.  The locking might fail on one of the later
** transitions leaving the lock state different from what it started but
** still short of its goal.  The following chart shows the allowed
** transitions and the inserted intermediate states:
**
**    UNLOCKED -> SHARED
**    SHARED -> RESERVED
**    SHARED -> (PENDING) -> EXCLUSIVE
**    RESERVED -> (PENDING) -> EXCLUSIVE
**    PENDING -> EXCLUSIVE
**
** This routine will only increase a lock.  Use the sqlite3OsUnlock()
** routine to lower a locking level.
**
** With dotfile locking, we really only support state (4): EXCLUSIVE.
** But we track the other locking levels internally.
*/
static int dotlockLock(sqlite3_file *id, int eFileLock) {
  unixFile *pFile = (unixFile*)id;
  char *zLockFile = (char *)pFile->lockingContext;
  int rc = SQLITE_OK;


  /* If we have any lock, then the lock file already exists.  All we have
  ** to do is adjust our internal record of the lock level.
  */
  if( pFile->eFileLock > NO_LOCK ){
    pFile->eFileLock = eFileLock;
    /* Always update the timestamp on the old file */
#ifdef HAVE_UTIME
    utime(zLockFile, NULL);
#else
    utimes(zLockFile, NULL);
#endif
    return SQLITE_OK;
  }
  
  /* grab an exclusive lock */
  rc = osMkdir(zLockFile, 0777);
  if( rc<0 ){
    /* failed to open/create the lock directory */
    int tErrno = errno;
    if( EEXIST == tErrno ){
      rc = SQLITE_BUSY;
    } else {
      rc = sqliteErrorFromPosixError(tErrno, SQLITE_IOERR_LOCK);
      if( IS_LOCK_ERROR(rc) ){
        storeLastErrno(pFile, tErrno);
      }
    }
    return rc;
  } 
  
  /* got it, set the type and return ok */
  pFile->eFileLock = eFileLock;
  return rc;
}

/*
** Lower the locking level on file descriptor pFile to eFileLock.  eFileLock
** must be either NO_LOCK or SHARED_LOCK.
**
** If the locking level of the file descriptor is already at or below
** the requested locking level, this routine is a no-op.
**
** When the locking level reaches NO_LOCK, delete the lock file.
*/
static int dotlockUnlock(sqlite3_file *id, int eFileLock) {
  unixFile *pFile = (unixFile*)id;
  char *zLockFile = (char *)pFile->lockingContext;
  int rc;

  assert( pFile );
  OSTRACE(("UNLOCK  %d %d was %d pid=%d (dotlock)\n", pFile->h, eFileLock,
           pFile->eFileLock, getpid()));
  assert( eFileLock<=SHARED_LOCK );
  
  /* no-op if possible */
  if( pFile->eFileLock==eFileLock ){
    return SQLITE_OK;
  }

  /* To downgrade to shared, simply update our internal notion of the
  ** lock state.  No need to mess with the file on disk.
  */
  if( eFileLock==SHARED_LOCK ){
    pFile->eFileLock = SHARED_LOCK;
    return SQLITE_OK;
  }
  
  /* To fully unlock the database, delete the lock file */
  assert( eFileLock==NO_LOCK );
  rc = osRmdir(zLockFile);
  if( rc<0 && errno==ENOTDIR ) rc = osUnlink(zLockFile);
  if( rc<0 ){
    int tErrno = errno;
    rc = 0;
    if( ENOENT != tErrno ){
#if OSLOCKING_CHECK_BUSY_IOERR
      rc = sqliteErrorFromPosixError(tErrno, SQLITE_IOERR_UNLOCK);
#else
      rc = SQLITE_IOERR_UNLOCK;
#endif
    }
    if( IS_LOCK_ERROR(rc) ){
      storeLastErrno(pFile, tErrno);
    }
    return rc; 
  }
  pFile->eFileLock = NO_LOCK;
  return SQLITE_OK;
}

/*
** Close a file.  Make sure the lock has been released before closing.
*/
static int dotlockClose(sqlite3_file *id) {
  int rc = SQLITE_OK;
  if( id ){
    unixFile *pFile = (unixFile*)id;
    dotlockUnlock(id, NO_LOCK);
    sqlite3_free(pFile->lockingContext);
    rc = closeUnixFile(id);
  }
  return rc;
}
/****************** End of the dot-file lock implementation *******************
******************************************************************************/

/******************************************************************************
************************** Begin flock Locking ********************************
**
** Use the flock() system call to do file locking.
**
** flock() locking is like dot-file locking in that the various
** fine-grain locking levels supported by SQLite are collapsed into
** a single exclusive lock.  In other words, SHARED, RESERVED, and
** PENDING locks are the same thing as an EXCLUSIVE lock.  SQLite
** still works when you do this, but concurrency is reduced since
** only a single process can be reading the database at a time.
**
** Omit this section if SQLITE_ENABLE_LOCKING_STYLE is turned off or if
** compiling for VXWORKS.
*/
#if SQLITE_ENABLE_LOCKING_STYLE && !OS_VXWORKS

/*
** Retry flock() calls that fail with EINTR
*/
#ifdef EINTR
static int robust_flock(int fd, int op){
  int rc;
  do{ rc = flock(fd,op); }while( rc<0 && errno==EINTR );
  return rc;
}
#else
# define robust_flock(a,b) flock(a,b)
#endif
     

/*
** This routine checks if there is a RESERVED lock held on the specified
** file by this or any other process. If such a lock is held, set *pResOut
** to a non-zero value otherwise *pResOut is set to zero.  The return value
** is set to SQLITE_OK unless an I/O error occurs during lock checking.
*/
static int flockCheckReservedLock(sqlite3_file *id, int *pResOut){
  int rc = SQLITE_OK;
  int reserved = 0;
  unixFile *pFile = (unixFile*)id;
  
  SimulateIOError( return SQLITE_IOERR_CHECKRESERVEDLOCK; );
  
  assert( pFile );
  
  /* Check if a thread in this process holds such a lock */
  if( pFile->eFileLock>SHARED_LOCK ){
    reserved = 1;
  }
  
  /* Otherwise see if some other process holds it. */
  if( !reserved ){
    /* attempt to get the lock */
    int lrc = robust_flock(pFile->h, LOCK_EX | LOCK_NB);
    if( !lrc ){
      /* got the lock, unlock it */
      lrc = robust_flock(pFile->h, LOCK_UN);
      if ( lrc ) {
        int tErrno = errno;
        /* unlock failed with an error */
#if OSLOCKING_CHECK_BUSY_IOERR
        lrc = sqliteErrorFromPosixError(tErrno, SQLITE_IOERR_UNLOCK);
#else 
        lrc = SQLITE_IOERR_UNLOCK; 
#endif
        if( IS_LOCK_ERROR(lrc) ){
          storeLastErrno(pFile, tErrno);
          rc = lrc;
        }
      }
    } else {
      int tErrno = errno;
      reserved = 1;
      /* someone else might have it reserved */
      lrc = sqliteErrorFromPosixError(tErrno, SQLITE_IOERR_LOCK); 
      if( IS_LOCK_ERROR(lrc) ){
        storeLastErrno(pFile, tErrno);
        rc = lrc;
      }
    }
  }
  OSTRACE(("TEST WR-LOCK %d %d %d (flock)\n", pFile->h, rc, reserved));

#ifdef SQLITE_IGNORE_FLOCK_LOCK_ERRORS
  if( (rc & SQLITE_IOERR) == SQLITE_IOERR ){
    rc = SQLITE_OK;
    reserved=1;
  }
#endif /* SQLITE_IGNORE_FLOCK_LOCK_ERRORS */
  *pResOut = reserved;
  return rc;
}

/*
** Lock the file with the lock specified by parameter eFileLock - one
** of the following:
**
**     (1) SHARED_LOCK
**     (2) RESERVED_LOCK
**     (3) PENDING_LOCK
**     (4) EXCLUSIVE_LOCK
**
** Sometimes when requesting one lock state, additional lock states
** are inserted in between.  The locking might fail on one of the later
** transitions leaving the lock state different from what it started but
** still short of its goal.  The following chart shows the allowed
** transitions and the inserted intermediate states:
**
**    UNLOCKED -> SHARED
**    SHARED -> RESERVED
**    SHARED -> (PENDING) -> EXCLUSIVE
**    RESERVED -> (PENDING) -> EXCLUSIVE
**    PENDING -> EXCLUSIVE
**
** flock() only really support EXCLUSIVE locks.  We track intermediate
** lock states in the sqlite3_file structure, but all locks SHARED or
** above are really EXCLUSIVE locks and exclude all other processes from
** access the file.
**
** This routine will only increase a lock.  Use the sqlite3OsUnlock()
** routine to lower a locking level.
*/
static int flockLock(sqlite3_file *id, int eFileLock) {
  int rc = SQLITE_OK;
  unixFile *pFile = (unixFile*)id;

  assert( pFile );

  /* if we already have a lock, it is exclusive.  
  ** Just adjust level and punt on outta here. */
  if (pFile->eFileLock > NO_LOCK) {
    pFile->eFileLock = eFileLock;
    return SQLITE_OK;
  }
  
  /* grab an exclusive lock */
  
  if (robust_flock(pFile->h, LOCK_EX | LOCK_NB)) {
    int tErrno = errno;
    /* didn't get, must be busy */
    rc = sqliteErrorFromPosixError(tErrno, SQLITE_IOERR_LOCK);
    if( IS_LOCK_ERROR(rc) ){
      storeLastErrno(pFile, tErrno);
    }
  } else {
    /* got it, set the type and return ok */
    pFile->eFileLock = eFileLock;
  }
  OSTRACE(("LOCK    %d %s %s (flock)\n", pFile->h, azFileLock(eFileLock), 
           rc==SQLITE_OK ? "ok" : "failed"));
#ifdef SQLITE_IGNORE_FLOCK_LOCK_ERRORS
  if( (rc & SQLITE_IOERR) == SQLITE_IOERR ){
    rc = SQLITE_BUSY;
  }
#endif /* SQLITE_IGNORE_FLOCK_LOCK_ERRORS */
  return rc;
}


/*
** Lower the locking level on file descriptor pFile to eFileLock.  eFileLock
** must be either NO_LOCK or SHARED_LOCK.
**
** If the locking level of the file descriptor is already at or below
** the requested locking level, this routine is a no-op.
*/
static int flockUnlock(sqlite3_file *id, int eFileLock) {
  unixFile *pFile = (unixFile*)id;
  
  assert( pFile );
  OSTRACE(("UNLOCK  %d %d was %d pid=%d (flock)\n", pFile->h, eFileLock,
           pFile->eFileLock, getpid()));
  assert( eFileLock<=SHARED_LOCK );
  
  /* no-op if possible */
  if( pFile->eFileLock==eFileLock ){
    return SQLITE_OK;
  }
  
  /* shared can just be set because we always have an exclusive */
  if (eFileLock==SHARED_LOCK) {
    pFile->eFileLock = eFileLock;
    return SQLITE_OK;
  }
  
  /* no, really, unlock. */
  if( robust_flock(pFile->h, LOCK_UN) ){
#ifdef SQLITE_IGNORE_FLOCK_LOCK_ERRORS
    return SQLITE_OK;
#endif /* SQLITE_IGNORE_FLOCK_LOCK_ERRORS */
    return SQLITE_IOERR_UNLOCK;
  }else{
    pFile->eFileLock = NO_LOCK;
    return SQLITE_OK;
  }
}

/*
** Close a file.
*/
static int flockClose(sqlite3_file *id) {
  int rc = SQLITE_OK;
  if( id ){
    flockUnlock(id, NO_LOCK);
    rc = closeUnixFile(id);
  }
  return rc;
}

#endif /* SQLITE_ENABLE_LOCKING_STYLE && !OS_VXWORK */

/******************* End of the flock lock implementation *********************
******************************************************************************/

/******************************************************************************
************************ Begin Named Semaphore Locking ************************
**
** Named semaphore locking is only supported on VxWorks.
**
** Semaphore locking is like dot-lock and flock in that it really only
** supports EXCLUSIVE locking.  Only a single process can read or write
** the database file at a time.  This reduces potential concurrency, but
** makes the lock implementation much easier.
*/
#if OS_VXWORKS

/*
** This routine checks if there is a RESERVED lock held on the specified
** file by this or any other process. If such a lock is held, set *pResOut
** to a non-zero value otherwise *pResOut is set to zero.  The return value
** is set to SQLITE_OK unless an I/O error occurs during lock checking.
*/
static int semCheckReservedLock(sqlite3_file *id, int *pResOut) {
  int rc = SQLITE_OK;
  int reserved = 0;
  unixFile *pFile = (unixFile*)id;

  SimulateIOError( return SQLITE_IOERR_CHECKRESERVEDLOCK; );
  
  assert( pFile );

  /* Check if a thread in this process holds such a lock */
  if( pFile->eFileLock>SHARED_LOCK ){
    reserved = 1;
  }
  
  /* Otherwise see if some other process holds it. */
  if( !reserved ){
    sem_t *pSem = pFile->pInode->pSem;
    struct stat statBuf;

    if( sem_trywait(pSem)==-1 ){
      int tErrno = errno;
      if( EAGAIN != tErrno ){
        rc = sqliteErrorFromPosixError(tErrno, SQLITE_IOERR_CHECKRESERVEDLOCK);
        storeLastErrno(pFile, tErrno);
      } else {
        /* someone else has the lock when we are in NO_LOCK */
        reserved = (pFile->eFileLock < SHARED_LOCK);
      }
    }else{
      /* we could have it if we want it */
      sem_post(pSem);
    }
  }
  OSTRACE(("TEST WR-LOCK %d %d %d (sem)\n", pFile->h, rc, reserved));

  *pResOut = reserved;
  return rc;
}

/*
** Lock the file with the lock specified by parameter eFileLock - one
** of the following:
**
**     (1) SHARED_LOCK
**     (2) RESERVED_LOCK
**     (3) PENDING_LOCK
**     (4) EXCLUSIVE_LOCK
**
** Sometimes when requesting one lock state, additional lock states
** are inserted in between.  The locking might fail on one of the later
** transitions leaving the lock state different from what it started but
** still short of its goal.  The following chart shows the allowed
** transitions and the inserted intermediate states:
**
**    UNLOCKED -> SHARED
**    SHARED -> RESERVED
**    SHARED -> (PENDING) -> EXCLUSIVE
**    RESERVED -> (PENDING) -> EXCLUSIVE
**    PENDING -> EXCLUSIVE
**
** Semaphore locks only really support EXCLUSIVE locks.  We track intermediate
** lock states in the sqlite3_file structure, but all locks SHARED or
** above are really EXCLUSIVE locks and exclude all other processes from
** access the file.
**
** This routine will only increase a lock.  Use the sqlite3OsUnlock()
** routine to lower a locking level.
*/
static int semLock(sqlite3_file *id, int eFileLock) {
  unixFile *pFile = (unixFile*)id;
  int fd;
  sem_t *pSem = pFile->pInode->pSem;
  int rc = SQLITE_OK;

  /* if we already have a lock, it is exclusive.  
  ** Just adjust level and punt on outta here. */
  if (pFile->eFileLock > NO_LOCK) {
    pFile->eFileLock = eFileLock;
    rc = SQLITE_OK;
    goto sem_end_lock;
  }
  
  /* lock semaphore now but bail out when already locked. */
  if( sem_trywait(pSem)==-1 ){
    rc = SQLITE_BUSY;
    goto sem_end_lock;
  }

  /* got it, set the type and return ok */
  pFile->eFileLock = eFileLock;

 sem_end_lock:
  return rc;
}

/*
** Lower the locking level on file descriptor pFile to eFileLock.  eFileLock
** must be either NO_LOCK or SHARED_LOCK.
**
** If the locking level of the file descriptor is already at or below
** the requested locking level, this routine is a no-op.
*/
static int semUnlock(sqlite3_file *id, int eFileLock) {
  unixFile *pFile = (unixFile*)id;
  sem_t *pSem = pFile->pInode->pSem;

  assert( pFile );
  assert( pSem );
  OSTRACE(("UNLOCK  %d %d was %d pid=%d (sem)\n", pFile->h, eFileLock,
           pFile->eFileLock, getpid()));
  assert( eFileLock<=SHARED_LOCK );
  
  /* no-op if possible */
  if( pFile->eFileLock==eFileLock ){
    return SQLITE_OK;
  }
  
  /* shared can just be set because we always have an exclusive */
  if (eFileLock==SHARED_LOCK) {
    pFile->eFileLock = eFileLock;
    return SQLITE_OK;
  }
  
  /* no, really unlock. */
  if ( sem_post(pSem)==-1 ) {
    int rc, tErrno = errno;
    rc = sqliteErrorFromPosixError(tErrno, SQLITE_IOERR_UNLOCK);
    if( IS_LOCK_ERROR(rc) ){
      storeLastErrno(pFile, tErrno);
    }
    return rc; 
  }
  pFile->eFileLock = NO_LOCK;
  return SQLITE_OK;
}

/*
 ** Close a file.
 */
static int semClose(sqlite3_file *id) {
  if( id ){
    unixFile *pFile = (unixFile*)id;
    semUnlock(id, NO_LOCK);
    assert( pFile );
    unixEnterMutex();
    releaseInodeInfo(pFile);
    unixLeaveMutex();
    closeUnixFile(id);
  }
  return SQLITE_OK;
}

#endif /* OS_VXWORKS */
/*
** Named semaphore locking is only available on VxWorks.
**
*************** End of the named semaphore lock implementation ****************
******************************************************************************/


/******************************************************************************
*************************** Begin AFP Locking *********************************
**
** AFP is the Apple Filing Protocol.  AFP is a network filesystem found
** on Apple Macintosh computers - both OS9 and OSX.
**
** Third-party implementations of AFP are available.  But this code here
** only works on OSX.
*/

#if defined(__APPLE__) && SQLITE_ENABLE_LOCKING_STYLE
/*
** The afpLockingContext structure contains all afp lock specific state
*/
typedef struct afpLockingContext afpLockingContext;
struct afpLockingContext {
  int reserved;
  const char *dbPath;             /* Name of the open file */
};

struct ByteRangeLockPB2
{
  unsigned long long offset;        /* offset to first byte to lock */
  unsigned long long length;        /* nbr of bytes to lock */
  unsigned long long retRangeStart; /* nbr of 1st byte locked if successful */
  unsigned char unLockFlag;         /* 1 = unlock, 0 = lock */
  unsigned char startEndFlag;       /* 1=rel to end of fork, 0=rel to start */
  int fd;                           /* file desc to assoc this lock with */
};

#define afpfsByteRangeLock2FSCTL        _IOWR('z', 23, struct ByteRangeLockPB2)

/*
** This is a utility for setting or clearing a bit-range lock on an
** AFP filesystem.
** 
** Return SQLITE_OK on success, SQLITE_BUSY on failure.
*/
static int afpSetLock(
  const char *path,              /* Name of the file to be locked or unlocked */
  unixFile *pFile,               /* Open file descriptor on path */
  unsigned long long offset,     /* First byte to be locked */
  unsigned long long length,     /* Number of bytes to lock */
  int setLockFlag                /* True to set lock.  False to clear lock */
){
  struct ByteRangeLockPB2 pb;
  int err;
  
  pb.unLockFlag = setLockFlag ? 0 : 1;
  pb.startEndFlag = 0;
  pb.offset = offset;
  pb.length = length; 
  pb.fd = pFile->h;
  
  OSTRACE(("AFPSETLOCK [%s] for %d%s in range %llx:%llx\n", 
    (setLockFlag?"ON":"OFF"), pFile->h, (pb.fd==-1?"[testval-1]":""),
    offset, length));
  err = fsctl(path, afpfsByteRangeLock2FSCTL, &pb, 0);
  if ( err==-1 ) {
    int rc;
    int tErrno = errno;
    OSTRACE(("AFPSETLOCK failed to fsctl() '%s' %d %s\n",
             path, tErrno, strerror(tErrno)));
#ifdef SQLITE_IGNORE_AFP_LOCK_ERRORS
    rc = SQLITE_BUSY;
#else
    rc = sqliteErrorFromPosixError(tErrno,
                    setLockFlag ? SQLITE_IOERR_LOCK : SQLITE_IOERR_UNLOCK);
#endif /* SQLITE_IGNORE_AFP_LOCK_ERRORS */
    if( IS_LOCK_ERROR(rc) ){
      storeLastErrno(pFile, tErrno);
    }
    return rc;
  } else {
    return SQLITE_OK;
  }
}

/*
** This routine checks if there is a RESERVED lock held on the specified
** file by this or any other process. If such a lock is held, set *pResOut
** to a non-zero value otherwise *pResOut is set to zero.  The return value
** is set to SQLITE_OK unless an I/O error occurs during lock checking.
*/
static int afpCheckReservedLock(sqlite3_file *id, int *pResOut){
  int rc = SQLITE_OK;
  int reserved = 0;
  unixFile *pFile = (unixFile*)id;
  afpLockingContext *context;
  
  SimulateIOError( return SQLITE_IOERR_CHECKRESERVEDLOCK; );
  
  assert( pFile );
  context = (afpLockingContext *) pFile->lockingContext;
  if( context->reserved ){
    *pResOut = 1;
    return SQLITE_OK;
  }
  unixEnterMutex(); /* Because pFile->pInode is shared across threads */
  
  /* Check if a thread in this process holds such a lock */
  if( pFile->pInode->eFileLock>SHARED_LOCK ){
    reserved = 1;
  }
  
  /* Otherwise see if some other process holds it.
   */
  if( !reserved ){
    /* lock the RESERVED byte */
    int lrc = afpSetLock(context->dbPath, pFile, RESERVED_BYTE, 1,1);  
    if( SQLITE_OK==lrc ){
      /* if we succeeded in taking the reserved lock, unlock it to restore
      ** the original state */
      lrc = afpSetLock(context->dbPath, pFile, RESERVED_BYTE, 1, 0);
    } else {
      /* if we failed to get the lock then someone else must have it */
      reserved = 1;
    }
    if( IS_LOCK_ERROR(lrc) ){
      rc=lrc;
    }
  }
  
  unixLeaveMutex();
  OSTRACE(("TEST WR-LOCK %d %d %d (afp)\n", pFile->h, rc, reserved));
  
  *pResOut = reserved;
  return rc;
}

/*
** Lock the file with the lock specified by parameter eFileLock - one
** of the following:
**
**     (1) SHARED_LOCK
**     (2) RESERVED_LOCK
**     (3) PENDING_LOCK
**     (4) EXCLUSIVE_LOCK
**
** Sometimes when requesting one lock state, additional lock states
** are inserted in between.  The locking might fail on one of the later
** transitions leaving the lock state different from what it started but
** still short of its goal.  The following chart shows the allowed
** transitions and the inserted intermediate states:
**
**    UNLOCKED -> SHARED
**    SHARED -> RESERVED
**    SHARED -> (PENDING) -> EXCLUSIVE
**    RESERVED -> (PENDING) -> EXCLUSIVE
**    PENDING -> EXCLUSIVE
**
** This routine will only increase a lock.  Use the sqlite3OsUnlock()
** routine to lower a locking level.
*/
static int afpLock(sqlite3_file *id, int eFileLock){
  int rc = SQLITE_OK;
  unixFile *pFile = (unixFile*)id;
  unixInodeInfo *pInode = pFile->pInode;
  afpLockingContext *context = (afpLockingContext *) pFile->lockingContext;
  
  assert( pFile );
  OSTRACE(("LOCK    %d %s was %s(%s,%d) pid=%d (afp)\n", pFile->h,
           azFileLock(eFileLock), azFileLock(pFile->eFileLock),
           azFileLock(pInode->eFileLock), pInode->nShared , getpid()));

  /* If there is already a lock of this type or more restrictive on the
  ** unixFile, do nothing. Don't use the afp_end_lock: exit path, as
  ** unixEnterMutex() hasn't been called yet.
  */
  if( pFile->eFileLock>=eFileLock ){
    OSTRACE(("LOCK    %d %s ok (already held) (afp)\n", pFile->h,
           azFileLock(eFileLock)));
    return SQLITE_OK;
  }

  /* Make sure the locking sequence is correct
  **  (1) We never move from unlocked to anything higher than shared lock.
  **  (2) SQLite never explicitly requests a pendig lock.
  **  (3) A shared lock is always held when a reserve lock is requested.
  */
  assert( pFile->eFileLock!=NO_LOCK || eFileLock==SHARED_LOCK );
  assert( eFileLock!=PENDING_LOCK );
  assert( eFileLock!=RESERVED_LOCK || pFile->eFileLock==SHARED_LOCK );
  
  /* This mutex is needed because pFile->pInode is shared across threads
  */
  unixEnterMutex();
  pInode = pFile->pInode;

  /* If some thread using this PID has a lock via a different unixFile*
  ** handle that precludes the requested lock, return BUSY.
  */
  if( (pFile->eFileLock!=pInode->eFileLock && 
       (pInode->eFileLock>=PENDING_LOCK || eFileLock>SHARED_LOCK))
     ){
    rc = SQLITE_BUSY;
    goto afp_end_lock;
  }
  
  /* If a SHARED lock is requested, and some thread using this PID already
  ** has a SHARED or RESERVED lock, then increment reference counts and
  ** return SQLITE_OK.
  */
  if( eFileLock==SHARED_LOCK && 
     (pInode->eFileLock==SHARED_LOCK || pInode->eFileLock==RESERVED_LOCK) ){
    assert( eFileLock==SHARED_LOCK );
    assert( pFile->eFileLock==0 );
    assert( pInode->nShared>0 );
    pFile->eFileLock = SHARED_LOCK;
    pInode->nShared++;
    pInode->nLock++;
    goto afp_end_lock;
  }
    
  /* A PENDING lock is needed before acquiring a SHARED lock and before
  ** acquiring an EXCLUSIVE lock.  For the SHARED lock, the PENDING will
  ** be released.
  */
  if( eFileLock==SHARED_LOCK 
      || (eFileLock==EXCLUSIVE_LOCK && pFile->eFileLock<PENDING_LOCK)
  ){
    int failed;
    failed = afpSetLock(context->dbPath, pFile, PENDING_BYTE, 1, 1);
    if (failed) {
      rc = failed;
      goto afp_end_lock;
    }
  }
  
  /* If control gets to this point, then actually go ahead and make
  ** operating system calls for the specified lock.
  */
  if( eFileLock==SHARED_LOCK ){
    int lrc1, lrc2, lrc1Errno = 0;
    long lk, mask;
    
    assert( pInode->nShared==0 );
    assert( pInode->eFileLock==0 );
        
    mask = (sizeof(long)==8) ? LARGEST_INT64 : 0x7fffffff;
    /* Now get the read-lock SHARED_LOCK */
    /* note that the quality of the randomness doesn't matter that much */
    lk = random(); 
    pInode->sharedByte = (lk & mask)%(SHARED_SIZE - 1);
    lrc1 = afpSetLock(context->dbPath, pFile, 
          SHARED_FIRST+pInode->sharedByte, 1, 1);
    if( IS_LOCK_ERROR(lrc1) ){
      lrc1Errno = pFile->lastErrno;
    }
    /* Drop the temporary PENDING lock */
    lrc2 = afpSetLock(context->dbPath, pFile, PENDING_BYTE, 1, 0);
    
    if( IS_LOCK_ERROR(lrc1) ) {
      storeLastErrno(pFile, lrc1Errno);
      rc = lrc1;
      goto afp_end_lock;
    } else if( IS_LOCK_ERROR(lrc2) ){
      rc = lrc2;
      goto afp_end_lock;
    } else if( lrc1 != SQLITE_OK ) {
      rc = lrc1;
    } else {
      pFile->eFileLock = SHARED_LOCK;
      pInode->nLock++;
      pInode->nShared = 1;
    }
  }else if( eFileLock==EXCLUSIVE_LOCK && pInode->nShared>1 ){
    /* We are trying for an exclusive lock but another thread in this
     ** same process is still holding a shared lock. */
    rc = SQLITE_BUSY;
  }else{
    /* The request was for a RESERVED or EXCLUSIVE lock.  It is
    ** assumed that there is a SHARED or greater lock on the file
    ** already.
    */
    int failed = 0;
    assert( 0!=pFile->eFileLock );
    if (eFileLock >= RESERVED_LOCK && pFile->eFileLock < RESERVED_LOCK) {
        /* Acquire a RESERVED lock */
        failed = afpSetLock(context->dbPath, pFile, RESERVED_BYTE, 1,1);
      if( !failed ){
        context->reserved = 1;
      }
    }
    if (!failed && eFileLock == EXCLUSIVE_LOCK) {
      /* Acquire an EXCLUSIVE lock */
        
      /* Remove the shared lock before trying the range.  we'll need to 
      ** reestablish the shared lock if we can't get the  afpUnlock
      */
      if( !(failed = afpSetLock(context->dbPath, pFile, SHARED_FIRST +
                         pInode->sharedByte, 1, 0)) ){
        int failed2 = SQLITE_OK;
        /* now attemmpt to get the exclusive lock range */
        failed = afpSetLock(context->dbPath, pFile, SHARED_FIRST, 
                               SHARED_SIZE, 1);
        if( failed && (failed2 = afpSetLock(context->dbPath, pFile, 
                       SHARED_FIRST + pInode->sharedByte, 1, 1)) ){
          /* Can't reestablish the shared lock.  Sqlite can't deal, this is
          ** a critical I/O error
          */
          rc = ((failed & SQLITE_IOERR) == SQLITE_IOERR) ? failed2 : 
               SQLITE_IOERR_LOCK;
          goto afp_end_lock;
        } 
      }else{
        rc = failed; 
      }
    }
    if( failed ){
      rc = failed;
    }
  }
  
  if( rc==SQLITE_OK ){
    pFile->eFileLock = eFileLock;
    pInode->eFileLock = eFileLock;
  }else if( eFileLock==EXCLUSIVE_LOCK ){
    pFile->eFileLock = PENDING_LOCK;
    pInode->eFileLock = PENDING_LOCK;
  }
  
afp_end_lock:
  unixLeaveMutex();
  OSTRACE(("LOCK    %d %s %s (afp)\n", pFile->h, azFileLock(eFileLock), 
         rc==SQLITE_OK ? "ok" : "failed"));
  return rc;
}

/*
** Lower the locking level on file descriptor pFile to eFileLock.  eFileLock
** must be either NO_LOCK or SHARED_LOCK.
**
** If the locking level of the file descriptor is already at or below
** the requested locking level, this routine is a no-op.
*/
static int afpUnlock(sqlite3_file *id, int eFileLock) {
  int rc = SQLITE_OK;
  unixFile *pFile = (unixFile*)id;
  unixInodeInfo *pInode;
  afpLockingContext *context = (afpLockingContext *) pFile->lockingContext;
  int skipShared = 0;
#ifdef SQLITE_TEST
  int h = pFile->h;
#endif

  assert( pFile );
  OSTRACE(("UNLOCK  %d %d was %d(%d,%d) pid=%d (afp)\n", pFile->h, eFileLock,
           pFile->eFileLock, pFile->pInode->eFileLock, pFile->pInode->nShared,
           getpid()));

  assert( eFileLock<=SHARED_LOCK );
  if( pFile->eFileLock<=eFileLock ){
    return SQLITE_OK;
  }
  unixEnterMutex();
  pInode = pFile->pInode;
  assert( pInode->nShared!=0 );
  if( pFile->eFileLock>SHARED_LOCK ){
    assert( pInode->eFileLock==pFile->eFileLock );
    SimulateIOErrorBenign(1);
    SimulateIOError( h=(-1) )
    SimulateIOErrorBenign(0);
    
#ifdef SQLITE_DEBUG
    /* When reducing a lock such that other processes can start
    ** reading the database file again, make sure that the
    ** transaction counter was updated if any part of the database
    ** file changed.  If the transaction counter is not updated,
    ** other connections to the same file might not realize that
    ** the file has changed and hence might not know to flush their
    ** cache.  The use of a stale cache can lead to database corruption.
    */
    assert( pFile->inNormalWrite==0
           || pFile->dbUpdate==0
           || pFile->transCntrChng==1 );
    pFile->inNormalWrite = 0;
#endif
    
    if( pFile->eFileLock==EXCLUSIVE_LOCK ){
      rc = afpSetLock(context->dbPath, pFile, SHARED_FIRST, SHARED_SIZE, 0);
      if( rc==SQLITE_OK && (eFileLock==SHARED_LOCK || pInode->nShared>1) ){
        /* only re-establish the shared lock if necessary */
        int sharedLockByte = SHARED_FIRST+pInode->sharedByte;
        rc = afpSetLock(context->dbPath, pFile, sharedLockByte, 1, 1);
      } else {
        skipShared = 1;
      }
    }
    if( rc==SQLITE_OK && pFile->eFileLock>=PENDING_LOCK ){
      rc = afpSetLock(context->dbPath, pFile, PENDING_BYTE, 1, 0);
    } 
    if( rc==SQLITE_OK && pFile->eFileLock>=RESERVED_LOCK && context->reserved ){
      rc = afpSetLock(context->dbPath, pFile, RESERVED_BYTE, 1, 0);
      if( !rc ){ 
        context->reserved = 0; 
      }
    }
    if( rc==SQLITE_OK && (eFileLock==SHARED_LOCK || pInode->nShared>1)){
      pInode->eFileLock = SHARED_LOCK;
    }
  }
  if( rc==SQLITE_OK && eFileLock==NO_LOCK ){

    /* Decrement the shared lock counter.  Release the lock using an
    ** OS call only when all threads in this same process have released
    ** the lock.
    */
    unsigned long long sharedLockByte = SHARED_FIRST+pInode->sharedByte;
    pInode->nShared--;
    if( pInode->nShared==0 ){
      SimulateIOErrorBenign(1);
      SimulateIOError( h=(-1) )
      SimulateIOErrorBenign(0);
      if( !skipShared ){
        rc = afpSetLock(context->dbPath, pFile, sharedLockByte, 1, 0);
      }
      if( !rc ){
        pInode->eFileLock = NO_LOCK;
        pFile->eFileLock = NO_LOCK;
      }
    }
    if( rc==SQLITE_OK ){
      pInode->nLock--;
      assert( pInode->nLock>=0 );
      if( pInode->nLock==0 ){
        closePendingFds(pFile);
      }
    }
  }
  
  unixLeaveMutex();
  if( rc==SQLITE_OK ) pFile->eFileLock = eFileLock;
  return rc;
}

/*
** Close a file & cleanup AFP specific locking context 
*/
static int afpClose(sqlite3_file *id) {
  int rc = SQLITE_OK;
  if( id ){
    unixFile *pFile = (unixFile*)id;
    afpUnlock(id, NO_LOCK);
    unixEnterMutex();
    if( pFile->pInode && pFile->pInode->nLock ){
      /* If there are outstanding locks, do not actually close the file just
      ** yet because that would clear those locks.  Instead, add the file
      ** descriptor to pInode->aPending.  It will be automatically closed when
      ** the last lock is cleared.
      */
      setPendingFd(pFile);
    }
    releaseInodeInfo(pFile);
    sqlite3_free(pFile->lockingContext);
    rc = closeUnixFile(id);
    unixLeaveMutex();
  }
  return rc;
}

#endif /* defined(__APPLE__) && SQLITE_ENABLE_LOCKING_STYLE */
/*
** The code above is the AFP lock implementation.  The code is specific
** to MacOSX and does not work on other unix platforms.  No alternative
** is available.  If you don't compile for a mac, then the "unix-afp"
** VFS is not available.
**
********************* End of the AFP lock implementation **********************
******************************************************************************/

/******************************************************************************
*************************** Begin NFS Locking ********************************/

#if defined(__APPLE__) && SQLITE_ENABLE_LOCKING_STYLE
/*
 ** Lower the locking level on file descriptor pFile to eFileLock.  eFileLock
 ** must be either NO_LOCK or SHARED_LOCK.
 **
 ** If the locking level of the file descriptor is already at or below
 ** the requested locking level, this routine is a no-op.
 */
static int nfsUnlock(sqlite3_file *id, int eFileLock){
  return posixUnlock(id, eFileLock, 1);
}

#endif /* defined(__APPLE__) && SQLITE_ENABLE_LOCKING_STYLE */
/*
** The code above is the NFS lock implementation.  The code is specific
** to MacOSX and does not work on other unix platforms.  No alternative
** is available.  
**
********************* End of the NFS lock implementation **********************
******************************************************************************/

/******************************************************************************
**************** Non-locking sqlite3_file methods *****************************
**
** The next division contains implementations for all methods of the 
** sqlite3_file object other than the locking methods.  The locking
** methods were defined in divisions above (one locking method per
** division).  Those methods that are common to all locking modes
** are gather together into this division.
*/

/*
** Seek to the offset passed as the second argument, then read cnt 
** bytes into pBuf. Return the number of bytes actually read.
**
** NB:  If you define USE_PREAD or USE_PREAD64, then it might also
** be necessary to define _XOPEN_SOURCE to be 500.  This varies from
** one system to another.  Since SQLite does not define USE_PREAD
** any any form by default, we will not attempt to define _XOPEN_SOURCE.
** See tickets #2741 and #2681.
**
** To avoid stomping the errno value on a failed read the lastErrno value
** is set before returning.
*/
static int seekAndRead(unixFile *id, sqlite3_int64 offset, void *pBuf, int cnt){
  int got;
  int prior = 0;
#if (!defined(USE_PREAD) && !defined(USE_PREAD64))
  i64 newOffset;
#endif
  TIMER_START;
  assert( cnt==(cnt&0x1ffff) );
  assert( id->h>2 );
  cnt &= 0x1ffff;
  do{
#if defined(USE_PREAD)
    got = osPread(id->h, pBuf, cnt, offset);
    SimulateIOError( got = -1 );
#elif defined(USE_PREAD64)
    got = osPread64(id->h, pBuf, cnt, offset);
    SimulateIOError( got = -1 );
#else
    newOffset = lseek(id->h, offset, SEEK_SET);
    SimulateIOError( newOffset-- );
    if( newOffset!=offset ){
      if( newOffset == -1 ){
        storeLastErrno((unixFile*)id, errno);
      }else{
        storeLastErrno((unixFile*)id, 0);
      }
      return -1;
    }
    got = osRead(id->h, pBuf, cnt);
#endif
    if( got==cnt ) break;
    if( got<0 ){
      if( errno==EINTR ){ got = 1; continue; }
      prior = 0;
      storeLastErrno((unixFile*)id, errno);
      break;
    }else if( got>0 ){
      cnt -= got;
      offset += got;
      prior += got;
      pBuf = (void*)(got + (char*)pBuf);
    }
  }while( got>0 );
  TIMER_END;
  OSTRACE(("READ    %-3d %5d %7lld %llu\n",
            id->h, got+prior, offset-prior, TIMER_ELAPSED));
  return got+prior;
}

/*
** Read data from a file into a buffer.  Return SQLITE_OK if all
** bytes were read successfully and SQLITE_IOERR if anything goes
** wrong.
*/
static int unixRead(
  sqlite3_file *id, 
  void *pBuf, 
  int amt,
  sqlite3_int64 offset
){
  unixFile *pFile = (unixFile *)id;
  int got;
  assert( id );
  assert( offset>=0 );
  assert( amt>0 );

  /* If this is a database file (not a journal, master-journal or temp
  ** file), the bytes in the locking range should never be read or written. */
#if 0
  assert( pFile->pUnused==0
       || offset>=PENDING_BYTE+512
       || offset+amt<=PENDING_BYTE 
  );
#endif

#if SQLITE_MAX_MMAP_SIZE>0
  /* Deal with as much of this read request as possible by transfering
  ** data from the memory mapping using memcpy().  */
  if( offset<pFile->mmapSize ){
    if( offset+amt <= pFile->mmapSize ){
      memcpy(pBuf, &((u8 *)(pFile->pMapRegion))[offset], amt);
      return SQLITE_OK;
    }else{
      int nCopy = pFile->mmapSize - offset;
      memcpy(pBuf, &((u8 *)(pFile->pMapRegion))[offset], nCopy);
      pBuf = &((u8 *)pBuf)[nCopy];
      amt -= nCopy;
      offset += nCopy;
    }
  }
#endif

  got = seekAndRead(pFile, offset, pBuf, amt);
  if( got==amt ){
    return SQLITE_OK;
  }else if( got<0 ){
    /* lastErrno set by seekAndRead */
    return SQLITE_IOERR_READ;
  }else{
    /* Unread parts of the buffer must be zero-filled */
    memset(&((char*)pBuf)[got], 0, amt-got);
    return SQLITE_IOERR_SHORT_READ;
  }
}

/*
** Attempt to seek the file-descriptor passed as the first argument to
** absolute offset iOff, then attempt to write nBuf bytes of data from
** pBuf to it. If an error occurs, return -1 and set *piErrno. Otherwise, 
** return the actual number of bytes written (which may be less than
** nBuf).
*/
static int seekAndWriteFd(
  int fd,                         /* File descriptor to write to */
  i64 iOff,                       /* File offset to begin writing at */
  const void *pBuf,               /* Copy data from this buffer to the file */
  int nBuf,                       /* Size of buffer pBuf in bytes */
  int *piErrno                    /* OUT: Error number if error occurs */
){
  int rc = 0;                     /* Value returned by system call */

  assert( nBuf==(nBuf&0x1ffff) );
  assert( fd>2 );
  nBuf &= 0x1ffff;
  TIMER_START;

#if defined(USE_PREAD)
  do{ rc = osPwrite(fd, pBuf, nBuf, iOff); }while( rc<0 && errno==EINTR );
#elif defined(USE_PREAD64)
  do{ rc = osPwrite64(fd, pBuf, nBuf, iOff);}while( rc<0 && errno==EINTR);
#else
  do{
<<<<<<< HEAD
    newOffset = lseek(id->h, offset, SEEK_SET);
    SimulateIOError( newOffset-- );
    if( newOffset!=offset ){
      if( newOffset == -1 ){
        storeLastErrno((unixFile*)id, errno);
      }else{
        storeLastErrno((unixFile*)id, 0);
      }
=======
    i64 iSeek = lseek(fd, iOff, SEEK_SET);
    SimulateIOError( iSeek-- );

    if( iSeek!=iOff ){
      if( piErrno ) *piErrno = (iSeek==-1 ? errno : 0);
>>>>>>> 6fca85d8
      return -1;
    }
    rc = osWrite(fd, pBuf, nBuf);
  }while( rc<0 && errno==EINTR );
#endif

  TIMER_END;
<<<<<<< HEAD
  if( got<0 ){
    storeLastErrno((unixFile*)id, errno);
  }
=======
  OSTRACE(("WRITE   %-3d %5d %7lld %llu\n", fd, rc, iOff, TIMER_ELAPSED));
>>>>>>> 6fca85d8

  if( rc<0 && piErrno ) *piErrno = errno;
  return rc;
}


/*
** Seek to the offset in id->offset then read cnt bytes into pBuf.
** Return the number of bytes actually read.  Update the offset.
**
** To avoid stomping the errno value on a failed write the lastErrno value
** is set before returning.
*/
static int seekAndWrite(unixFile *id, i64 offset, const void *pBuf, int cnt){
  return seekAndWriteFd(id->h, offset, pBuf, cnt, &id->lastErrno);
}


/*
** Write data from a buffer into a file.  Return SQLITE_OK on success
** or some other error code on failure.
*/
static int unixWrite(
  sqlite3_file *id, 
  const void *pBuf, 
  int amt,
  sqlite3_int64 offset 
){
  unixFile *pFile = (unixFile*)id;
  int wrote = 0;
  assert( id );
  assert( amt>0 );

  /* If this is a database file (not a journal, master-journal or temp
  ** file), the bytes in the locking range should never be read or written. */
#if 0
  assert( pFile->pUnused==0
       || offset>=PENDING_BYTE+512
       || offset+amt<=PENDING_BYTE 
  );
#endif

#ifdef SQLITE_DEBUG
  /* If we are doing a normal write to a database file (as opposed to
  ** doing a hot-journal rollback or a write to some file other than a
  ** normal database file) then record the fact that the database
  ** has changed.  If the transaction counter is modified, record that
  ** fact too.
  */
  if( pFile->inNormalWrite ){
    pFile->dbUpdate = 1;  /* The database has been modified */
    if( offset<=24 && offset+amt>=27 ){
      int rc;
      char oldCntr[4];
      SimulateIOErrorBenign(1);
      rc = seekAndRead(pFile, 24, oldCntr, 4);
      SimulateIOErrorBenign(0);
      if( rc!=4 || memcmp(oldCntr, &((char*)pBuf)[24-offset], 4)!=0 ){
        pFile->transCntrChng = 1;  /* The transaction counter has changed */
      }
    }
  }
#endif

#if SQLITE_MAX_MMAP_SIZE>0
  /* Deal with as much of this write request as possible by transfering
  ** data from the memory mapping using memcpy().  */
  if( offset<pFile->mmapSize ){
    if( offset+amt <= pFile->mmapSize ){
      memcpy(&((u8 *)(pFile->pMapRegion))[offset], pBuf, amt);
      return SQLITE_OK;
    }else{
      int nCopy = pFile->mmapSize - offset;
      memcpy(&((u8 *)(pFile->pMapRegion))[offset], pBuf, nCopy);
      pBuf = &((u8 *)pBuf)[nCopy];
      amt -= nCopy;
      offset += nCopy;
    }
  }
#endif

  while( amt>0 && (wrote = seekAndWrite(pFile, offset, pBuf, amt))>0 ){
    amt -= wrote;
    offset += wrote;
    pBuf = &((char*)pBuf)[wrote];
  }
  SimulateIOError(( wrote=(-1), amt=1 ));
  SimulateDiskfullError(( wrote=0, amt=1 ));

  if( amt>0 ){
    if( wrote<0 && pFile->lastErrno!=ENOSPC ){
      /* lastErrno set by seekAndWrite */
      return SQLITE_IOERR_WRITE;
    }else{
      return SQLITE_FULL;
    }
  }

  return SQLITE_OK;
}

#ifdef SQLITE_TEST
/*
** Count the number of fullsyncs and normal syncs.  This is used to test
** that syncs and fullsyncs are occurring at the right times.
*/
int sqlite3_sync_count = 0;
int sqlite3_fullsync_count = 0;
#endif

/*
** We do not trust systems to provide a working fdatasync().  Some do.
** Others do no.  To be safe, we will stick with the (slightly slower)
** fsync(). If you know that your system does support fdatasync() correctly,
** then simply compile with -Dfdatasync=fdatasync
*/
#if !defined(fdatasync)
# define fdatasync fsync
#endif

/*
** Define HAVE_FULLFSYNC to 0 or 1 depending on whether or not
** the F_FULLFSYNC macro is defined.  F_FULLFSYNC is currently
** only available on Mac OS X.  But that could change.
*/
#ifdef F_FULLFSYNC
# define HAVE_FULLFSYNC 1
#else
# define HAVE_FULLFSYNC 0
#endif

#ifdef SQLITE_USE_REQUEST_FULLFSYNC
#import <notify.h>
#import <libkern/OSAtomic.h>
static OSSpinLock notify_lock = 0;
#define REQUEST_FULLSYNC_NOTIFICATION    "com.apple.reqsync"
#endif

/*
** The fsync() system call does not work as advertised on many
** unix systems.  The following procedure is an attempt to make
** it work better.
**
** The SQLITE_NO_SYNC macro disables all fsync()s.  This is useful
** for testing when we want to run through the test suite quickly.
** You are strongly advised *not* to deploy with SQLITE_NO_SYNC
** enabled, however, since with SQLITE_NO_SYNC enabled, an OS crash
** or power failure will likely corrupt the database file.
**
** SQLite sets the dataOnly flag if the size of the file is unchanged.
** The idea behind dataOnly is that it should only write the file content
** to disk, not the inode.  We only set dataOnly if the file size is 
** unchanged since the file size is part of the inode.  However, 
** Ted Ts'o tells us that fdatasync() will also write the inode if the
** file size has changed.  The only real difference between fdatasync()
** and fsync(), Ted tells us, is that fdatasync() will not flush the
** inode if the mtime or owner or other inode attributes have changed.
** We only care about the file size, not the other file attributes, so
** as far as SQLite is concerned, an fdatasync() is always adequate.
** So, we always use fdatasync() if it is available, regardless of
** the value of the dataOnly flag.
*/
static int full_fsync(int fd, int fullSync, int dataOnly){
  int rc;

  /* The following "ifdef/elif/else/" block has the same structure as
  ** the one below. It is replicated here solely to avoid cluttering 
  ** up the real code with the UNUSED_PARAMETER() macros.
  */
#ifdef SQLITE_NO_SYNC
  UNUSED_PARAMETER(fd);
  UNUSED_PARAMETER(fullSync);
  UNUSED_PARAMETER(dataOnly);
#elif HAVE_FULLFSYNC
  UNUSED_PARAMETER(dataOnly);
#else
  UNUSED_PARAMETER(fullSync);
  UNUSED_PARAMETER(dataOnly);
#endif

  /* Record the number of times that we do a normal fsync() and 
  ** FULLSYNC.  This is used during testing to verify that this procedure
  ** gets called with the correct arguments.
  */
#ifdef SQLITE_TEST
  if( fullSync ) sqlite3_fullsync_count++;
  sqlite3_sync_count++;
#endif

  /* If we compiled with the SQLITE_NO_SYNC flag, then syncing is a
  ** no-op
  */
#ifdef SQLITE_NO_SYNC
  rc = SQLITE_OK;
#elif HAVE_FULLFSYNC
  if( fullSync ){
#ifdef SQLITE_USE_REQUEST_FULLFSYNC
    rc = osFsync(fd);
    if (!rc) {
      OSSpinLockLock(&notify_lock);
      rc = notify_post(REQUEST_FULLSYNC_NOTIFICATION);
      OSSpinLockUnlock(&notify_lock);
    }
#else
    rc = osFcntl(fd, F_FULLFSYNC, 0);
#endif
  }else{
    rc = 1;
  }
  /* If the FULLFSYNC failed, fall back to attempting an fsync().
  ** It shouldn't be possible for fullfsync to fail on the local 
  ** file system (on OSX), so failure indicates that FULLFSYNC
  ** isn't supported for this file system. So, attempt an fsync 
  ** and (for now) ignore the overhead of a superfluous fcntl call.  
  ** It'd be better to detect fullfsync support once and avoid 
  ** the fcntl call every time sync is called.
  */
  if( rc ) rc = fsync(fd);

#elif defined(__APPLE__)
  /* fdatasync() on HFS+ doesn't yet flush the file size if it changed correctly
  ** so currently we default to the macro that redefines fdatasync to fsync
  */
  rc = fsync(fd);
#else 
  rc = fdatasync(fd);
#if OS_VXWORKS
  if( rc==-1 && errno==ENOTSUP ){
    rc = fsync(fd);
  }
#endif /* OS_VXWORKS */
#endif /* ifdef SQLITE_NO_SYNC elif HAVE_FULLFSYNC */

  if( OS_VXWORKS && rc!= -1 ){
    rc = 0;
  }
  return rc;
}

/*
** Open a file descriptor to the directory containing file zFilename.
** If successful, *pFd is set to the opened file descriptor and
** SQLITE_OK is returned. If an error occurs, either SQLITE_NOMEM
** or SQLITE_CANTOPEN is returned and *pFd is set to an undefined
** value.
**
** The directory file descriptor is used for only one thing - to
** fsync() a directory to make sure file creation and deletion events
** are flushed to disk.  Such fsyncs are not needed on newer
** journaling filesystems, but are required on older filesystems.
**
** This routine can be overridden using the xSetSysCall interface.
** The ability to override this routine was added in support of the
** chromium sandbox.  Opening a directory is a security risk (we are
** told) so making it overrideable allows the chromium sandbox to
** replace this routine with a harmless no-op.  To make this routine
** a no-op, replace it with a stub that returns SQLITE_OK but leaves
** *pFd set to a negative number.
**
** If SQLITE_OK is returned, the caller is responsible for closing
** the file descriptor *pFd using close().
*/
static int openDirectory(const char *zFilename, int *pFd){
  int ii;
  int fd = -1;
  char zDirname[MAX_PATHNAME+1];

  sqlite3_snprintf(MAX_PATHNAME, zDirname, "%s", zFilename);
  for(ii=(int)strlen(zDirname); ii>1 && zDirname[ii]!='/'; ii--);
  if( ii>0 ){
    zDirname[ii] = '\0';
    fd = robust_open(zDirname, O_RDONLY|O_BINARY, 0);
    if( fd>=0 ){
      OSTRACE(("OPENDIR %-3d %s\n", fd, zDirname));
    }
  }
  *pFd = fd;
  return (fd>=0?SQLITE_OK:unixLogError(SQLITE_CANTOPEN_BKPT, "open", zDirname));
}

/*
** Make sure all writes to a particular file are committed to disk.
**
** If dataOnly==0 then both the file itself and its metadata (file
** size, access time, etc) are synced.  If dataOnly!=0 then only the
** file data is synced.
**
** Under Unix, also make sure that the directory entry for the file
** has been created by fsync-ing the directory that contains the file.
** If we do not do this and we encounter a power failure, the directory
** entry for the journal might not exist after we reboot.  The next
** SQLite to access the file will not know that the journal exists (because
** the directory entry for the journal was never created) and the transaction
** will not roll back - possibly leading to database corruption.
*/
static int unixSync(sqlite3_file *id, int flags){
  int rc;
  unixFile *pFile = (unixFile*)id;

  int isDataOnly = (flags&SQLITE_SYNC_DATAONLY);
  int isFullsync = (flags&0x0F)==SQLITE_SYNC_FULL;

  /* Check that one of SQLITE_SYNC_NORMAL or FULL was passed */
  assert((flags&0x0F)==SQLITE_SYNC_NORMAL
      || (flags&0x0F)==SQLITE_SYNC_FULL
  );

  /* Unix cannot, but some systems may return SQLITE_FULL from here. This
  ** line is to test that doing so does not cause any problems.
  */
  SimulateDiskfullError( return SQLITE_FULL );

  assert( pFile );
  OSTRACE(("SYNC    %-3d\n", pFile->h));
  rc = full_fsync(pFile->h, isFullsync, isDataOnly);
  SimulateIOError( rc=1 );
  if( rc ){
    storeLastErrno(pFile, errno);
    return unixLogError(SQLITE_IOERR_FSYNC, "full_fsync", pFile->zPath);
  }

  /* Also fsync the directory containing the file if the DIRSYNC flag
  ** is set.  This is a one-time occurrence.  Many systems (examples: AIX)
  ** are unable to fsync a directory, so ignore errors on the fsync.
  */
  if( pFile->ctrlFlags & UNIXFILE_DIRSYNC ){
    int dirfd;
    OSTRACE(("DIRSYNC %s (have_fullfsync=%d fullsync=%d)\n", pFile->zPath,
            HAVE_FULLFSYNC, isFullsync));
    rc = osOpenDirectory(pFile->zPath, &dirfd);
    if( rc==SQLITE_OK && dirfd>=0 ){
      full_fsync(dirfd, 0, 0);
#if OSCLOSE_CHECK_CLOSE_IOERR
      if( close(pFile->dirfd) ){
        storeLastErrno(pFile, errno);
        rc = SQLITE_IOERR_DIR_CLOSE;
      }
#else
      robust_close(pFile, dirfd, __LINE__);
#endif
    }else if( rc==SQLITE_CANTOPEN ){
      rc = SQLITE_OK;
    }
    pFile->ctrlFlags &= ~UNIXFILE_DIRSYNC;

  }
  return rc;
}

/*
** Truncate an open file to a specified size
*/
static int unixTruncate(sqlite3_file *id, i64 nByte){
  unixFile *pFile = (unixFile *)id;
  int rc;
  assert( pFile );
  SimulateIOError( return SQLITE_IOERR_TRUNCATE );

  /* If the user has configured a chunk-size for this file, truncate the
  ** file so that it consists of an integer number of chunks (i.e. the
  ** actual file size after the operation may be larger than the requested
  ** size).
  */
  if( pFile->szChunk>0 ){
    nByte = ((nByte + pFile->szChunk - 1)/pFile->szChunk) * pFile->szChunk;
  }

  rc = robust_ftruncate(pFile->h, (off_t)nByte);
  if( rc ){
    storeLastErrno(pFile, errno);
    return unixLogError(SQLITE_IOERR_TRUNCATE, "ftruncate", pFile->zPath);
  }else{
#ifdef SQLITE_DEBUG
    /* If we are doing a normal write to a database file (as opposed to
    ** doing a hot-journal rollback or a write to some file other than a
    ** normal database file) and we truncate the file to zero length,
    ** that effectively updates the change counter.  This might happen
    ** when restoring a database using the backup API from a zero-length
    ** source.
    */
    if( pFile->inNormalWrite && nByte==0 ){
      pFile->transCntrChng = 1;
    }
#endif

#if SQLITE_MAX_MMAP_SIZE>0
    /* If the file was just truncated to a size smaller than the currently
    ** mapped region, reduce the effective mapping size as well. SQLite will
    ** use read() and write() to access data beyond this point from now on.  
    */
    if( nByte<pFile->mmapSize ){
      pFile->mmapSize = nByte;
    }
#endif

    return SQLITE_OK;
  }
}

/*
** Determine the current size of a file in bytes
*/
static int unixFileSize(sqlite3_file *id, i64 *pSize){
  int rc;
  struct stat buf;
  assert( id );
  rc = osFstat(((unixFile*)id)->h, &buf);
  SimulateIOError( rc=1 );
  if( rc!=0 ){
    storeLastErrno((unixFile*)id, errno);
    return SQLITE_IOERR_FSTAT;
  }
  *pSize = buf.st_size;

  /* When opening a zero-size database, the findInodeInfo() procedure
  ** writes a single byte into that file in order to work around a bug
  ** in the OS-X msdos filesystem.  In order to avoid problems with upper
  ** layers, we need to report this file size as zero even though it is
  ** really 1.   Ticket #3260.
  */
  if( *pSize==1 ) *pSize = 0;


  return SQLITE_OK;
}

#if SQLITE_ENABLE_LOCKING_STYLE && defined(__APPLE__)
/*
** Handler for proxy-locking file-control verbs.  Defined below in the
** proxying locking division.
*/
static int proxyFileControl(sqlite3_file*,int,void*);
#endif

/* 
** This function is called to handle the SQLITE_FCNTL_SIZE_HINT 
** file-control operation.  Enlarge the database to nBytes in size
** (rounded up to the next chunk-size).  If the database is already
** nBytes or larger, this routine is a no-op.
*/
static int fcntlSizeHint(unixFile *pFile, i64 nByte){
  if( pFile->szChunk>0 ){
    i64 nSize;                    /* Required file size */
    struct stat buf;              /* Used to hold return values of fstat() */
   
    if( osFstat(pFile->h, &buf) ) return SQLITE_IOERR_FSTAT;

    nSize = ((nByte+pFile->szChunk-1) / pFile->szChunk) * pFile->szChunk;
    if( nSize>(i64)buf.st_size ){

#if defined(HAVE_POSIX_FALLOCATE) && HAVE_POSIX_FALLOCATE
      /* The code below is handling the return value of osFallocate() 
      ** correctly. posix_fallocate() is defined to "returns zero on success, 
      ** or an error number on  failure". See the manpage for details. */
      int err;
      do{
        err = osFallocate(pFile->h, buf.st_size, nSize-buf.st_size);
      }while( err==EINTR );
      if( err ) return SQLITE_IOERR_WRITE;
#else
      /* If the OS does not have posix_fallocate(), fake it. First use
      ** ftruncate() to set the file size, then write a single byte to
      ** the last byte in each block within the extended region. This
      ** is the same technique used by glibc to implement posix_fallocate()
      ** on systems that do not have a real fallocate() system call.
      */
      int nBlk = buf.st_blksize;  /* File-system block size */
      i64 iWrite;                 /* Next offset to write to */

      if( robust_ftruncate(pFile->h, nSize) ){
        storeLastErrno(pFile, errno);
        return unixLogError(SQLITE_IOERR_TRUNCATE, "ftruncate", pFile->zPath);
      }
      iWrite = ((buf.st_size + 2*nBlk - 1)/nBlk)*nBlk-1;
      while( iWrite<nSize ){
        int nWrite = seekAndWrite(pFile, iWrite, "", 1);
        if( nWrite!=1 ) return SQLITE_IOERR_WRITE;
        iWrite += nBlk;
      }
#endif
    }
  }

#if SQLITE_MAX_MMAP_SIZE>0
  if( pFile->mmapSizeMax>0 && nByte>pFile->mmapSize ){
    int rc;
    if( pFile->szChunk<=0 ){
      if( robust_ftruncate(pFile->h, nByte) ){
        pFile->lastErrno = errno;
        return unixLogError(SQLITE_IOERR_TRUNCATE, "ftruncate", pFile->zPath);
      }
    }

    rc = unixMapfile(pFile, nByte);
    return rc;
  }
#endif

  return SQLITE_OK;
}


#if (SQLITE_ENABLE_APPLE_SPI>0) && defined(__APPLE__)
#include "sqlite3_private.h"
#include <copyfile.h>
static int getDbPathForUnixFile(unixFile *pFile, char *dbPath);
#endif

#if SQLITE_ENABLE_LOCKING_STYLE
static int isProxyLockingMode(unixFile *);
#endif

#if (SQLITE_ENABLE_APPLE_SPI>0) && defined(__APPLE__)
static int unixTruncateDatabase(unixFile *, int);

static int unixInvalidateSupportFiles(unixFile *, int);

static int findCreateFileMode(const char *, int, mode_t*, uid_t *,gid_t *);

/* opens a read/write connection to a file zName inheriting the appropriate
** user/perms from the database file if running as root.  Returns the file 
** descriptor by reference
*/
static int unixOpenChildFile(
  const char *zName,
  int openFlags,
  int dbOpenFlags,
  int protFlags,
  int *pFd
){
  int fd = -1;
  mode_t openMode;              /* Permissions to create file with */
  uid_t uid;                    /* Userid for the file */
  gid_t gid;                    /* Groupid for the file */
  int rc;
  
  assert(pFd!=NULL);
  rc = findCreateFileMode(zName, dbOpenFlags, &openMode, &uid, &gid);
  if( rc!=SQLITE_OK ){
    return rc;
  }
  fd = robust_open(zName, openFlags, openMode);
  OSTRACE(("OPENX   %-3d %s 0%o\n", fd, zName, openFlags));
  if( fd<0 ){
    rc = unixLogError(SQLITE_CANTOPEN_BKPT, "open", zName);
    return rc;
  }
  /* if we're opening the wal or journal and running as root, set
  ** the journal uid/gid */
  if( dbOpenFlags & (SQLITE_OPEN_WAL|SQLITE_OPEN_MAIN_JOURNAL) ){
    uid_t euid = geteuid();
    if( euid==0 && (euid!=uid || getegid()!=gid) ){
      if( fchown(fd, uid, gid) ){
        rc = SQLITE_CANTOPEN_BKPT;
      }
    }
  }
  if( rc==SQLITE_OK ){
    *pFd = fd;
  } else {
    *pFd = -1;
    close(fd);
  }
  return rc;
}

static int unixReplaceDatabase(unixFile *pFile, sqlite3 *srcdb) {
  sqlite3_file *id = (sqlite3_file *)pFile;
  Btree *pSrcBtree = NULL;
  sqlite3_file *src_file = NULL;
  unixFile *pSrcFile = NULL;
  char srcWalPath[MAXPATHLEN+5];
  int srcWalFD = -1;
  int rc = SQLITE_OK;
  void *pLock = NULL;
  int flags = 0;
  sqlite3 *srcdb2 = NULL;
  copyfile_state_t s;
  int corruptSrcFileLock = 0;
  int corruptDstFileLock = 0;
  int isSrcCorrupt = 0;
  int isDstCorrupt = 0;
  
  if( !sqlite3SafetyCheckOk(srcdb) ){
    return SQLITE_MISUSE;
  }
    
#if SQLITE_ENABLE_DATA_PROTECTION
  flags |= pFile->protFlags;
#endif
#if SQLITE_ENABLE_LOCKING_STYLE
  if( isProxyLockingMode(pFile) ){
    flags |= SQLITE_OPEN_AUTOPROXY;
  }
#endif
  
  rc = sqlite3demo_superlock(pFile->zPath, 0, flags, 0, 0, &pLock);
  if( rc ){
    if( rc==SQLITE_CORRUPT || rc==SQLITE_NOTADB ){
      isDstCorrupt = 1;
      rc = sqlite3demo_superlock_corrupt(id, SQLITE_LOCK_EXCLUSIVE,
                                         &corruptDstFileLock);
    }
    if( rc ){
      return rc;
    }
  }
  /* get the src file descriptor adhering to the db struct access rules 
   ** this code is modeled after sqlite3_file_control() in main.c
   */ 
  sqlite3_mutex_enter(srcdb->mutex);
  if( srcdb->nDb>0 ){
    pSrcBtree = srcdb->aDb[0].pBt;
  }
  if( pSrcBtree ){
    Pager *pSrcPager;
    sqlite3BtreeEnter(pSrcBtree);
    pSrcPager = sqlite3BtreePager(pSrcBtree);
    assert( pSrcPager!=0 );
    src_file = sqlite3PagerFile(pSrcPager);
    assert( src_file!=0 );
    if( src_file->pMethods ){
      int srcFlags = 0;
      pSrcFile = (unixFile *)src_file;
#if SQLITE_ENABLE_LOCKING_STYLE || defined(__APPLE__)
      if ((pSrcFile->openFlags & O_RDWR) == O_RDWR) {
        srcFlags = SQLITE_OPEN_READWRITE;
      } else {
        srcFlags = SQLITE_OPEN_READONLY;
      }
#else
      srcFlags = SQLITE_OPEN_READWRITE;
#endif
#if SQLITE_ENABLE_DATA_PROTECTION
      srcFlags |= pSrcFile->protFlags;
#endif
#if SQLITE_ENABLE_LOCKING_STYLE
      if( isProxyLockingMode(pSrcFile) ){
        srcFlags |= SQLITE_OPEN_AUTOPROXY;
      }
#endif
      rc = sqlite3_open_v2(pSrcFile->zPath, &srcdb2, srcFlags, 0);
      if( rc==SQLITE_OK ){
        /* start a deferred transaction and read to establish a read lock */
        rc = sqlite3_exec(srcdb2, "BEGIN DEFERRED; PRAGMA schema_version",
                          0, 0, 0);
        if( rc==SQLITE_CORRUPT || rc==SQLITE_NOTADB ){
          isSrcCorrupt = 1;
          rc = sqlite3demo_superlock_corrupt(src_file, SQLITE_LOCK_SHARED,
                                             &corruptSrcFileLock);
        }
      }
    }
  }
  if( !srcdb2 || pSrcFile==NULL || pSrcFile->h<0){
    rc = SQLITE_INTERNAL;
  }
  if( rc!=SQLITE_OK ){
    goto end_replace_database;
  }
  /* both databases are locked appropriately, copy the src wal journal if 
   ** one exists and then the actual database file
   */
  strlcpy(srcWalPath, pSrcFile->zPath, MAXPATHLEN+5);
  strlcat(srcWalPath, "-wal", MAXPATHLEN+5);
  srcWalFD = open(srcWalPath, O_RDONLY);
  if( !(srcWalFD<0) ){
    char dstWalPath[MAXPATHLEN+5];
    int dstWalFD = -1;
    int protFlags = 0;
    strlcpy(dstWalPath, pFile->zPath, MAXPATHLEN+5);
    strlcat(dstWalPath, "-wal", MAXPATHLEN+5);

    rc = unixOpenChildFile(dstWalPath, O_RDWR|O_CREAT, SQLITE_OPEN_WAL,
                           protFlags, &dstWalFD);
    if( rc==SQLITE_OK ){
      s = copyfile_state_alloc();
      lseek(srcWalFD, 0, SEEK_SET);
      lseek(dstWalFD, 0, SEEK_SET);
      if( fcopyfile(srcWalFD, dstWalFD, s, COPYFILE_DATA) ){
        int err=errno;
        switch(err) {
          case ENOMEM:
            rc = SQLITE_NOMEM;
            break;
          default:
            storeLastErrno(pFile, err);
            rc = SQLITE_IOERR;
        }
      }
      copyfile_state_free(s);
      close(dstWalFD);
    }
    close(srcWalFD);
  }
  if( rc==SQLITE_OK ){
    /* before we copy, ensure that the file change counter will be modified */
    uint32_t srcChange = 0;
    uint32_t dstChange = 0;
    pread(pSrcFile->h, &srcChange, 4, 24);
    pread(pFile->h, &dstChange, 4, 24);
    
    /* copy the actual database */
    s = copyfile_state_alloc();
    lseek(pSrcFile->h, 0, SEEK_SET);
    lseek(pFile->h, 0, SEEK_SET);
    if( fcopyfile(pSrcFile->h, pFile->h, s, COPYFILE_DATA) ){
      int err=errno;
      switch(err) {
        case ENOMEM:
          rc = SQLITE_NOMEM;
          break;
        default:
          storeLastErrno(pFile, err);
          rc = SQLITE_IOERR;
      }
    }
    copyfile_state_free(s);
    
    if (srcChange == dstChange) {
      /* modify the change counter to force page zero to be reloaded */
      dstChange ++;
      pwrite(pFile->h, &dstChange, 4, 24);
    }
  }
  if( isSrcCorrupt ){
    sqlite3demo_superunlock_corrupt(src_file, corruptSrcFileLock);
  }else{
    /* done with the source db so end the transaction */
    sqlite3_exec(srcdb2, "COMMIT", 0, 0, 0);
  }
  /* zero out any old journal clutter */
  if( rc==SQLITE_OK ){
    int skipWAL = (srcWalFD<0)?0:1;
    unixInvalidateSupportFiles(pFile, skipWAL);
  }
  
end_replace_database:
  if( pSrcBtree ){
    sqlite3_close(srcdb2);
    sqlite3BtreeLeave(pSrcBtree);
  }
  sqlite3_mutex_leave(srcdb->mutex);
  if( isDstCorrupt ){
    sqlite3demo_superunlock_corrupt(id, corruptDstFileLock);
  }else{
    sqlite3demo_superunlock(pLock);
  }
  return rc;
}
#define SQLITE_FILE_HEADER_LEN 16
/* Check for a conflicting lock.  If one is found, print an this
 ** on standard output using the format string given and return 1.
 ** If there are no conflicting locks, return 0.
 */
static int unixIsLocked(
  pid_t pid,            /* PID to test for lock owner */
  int h,                /* File descriptor to check */
  int type,             /* F_RDLCK or F_WRLCK */
  unsigned int iOfst,   /* First byte of the lock */
  unsigned int iCnt,    /* Number of bytes in the lock range */
  const char *zType     /* Type of lock */
){
  struct flock lk;
  int err;
  
  memset(&lk, 0, sizeof(lk));
  lk.l_type = type;
  lk.l_whence = SEEK_SET;
  lk.l_start = iOfst;
  lk.l_len = iCnt;
  
  if( pid!=SQLITE_LOCKSTATE_ANYPID ){
#ifndef F_GETLKPID
# warning F_GETLKPID undefined, _sqlite3_lockstate falling back to F_GETLK
    err = fcntl(h, F_GETLK, &lk);
#else
    lk.l_pid = pid;
    err = fcntl(h, F_GETLKPID, &lk);
#endif
  }else{
    err = fcntl(h, F_GETLK, &lk);
  }
  
  if( err==(-1) ){
    fprintf(stderr, "fcntl(%d) failed: errno=%d\n", h, errno);
    return -1;
  }
  
  if( lk.l_type!=F_UNLCK && (pid==SQLITE_LOCKSTATE_ANYPID || lk.l_pid==pid) ){
#ifdef SQLITE_DEBUG
    fprintf(stderr, "%s lock held by %d\n", zType, (int)lk.l_pid);
#endif
    return 1;
  } 
  return 0;
}

static int unixLockstatePid(unixFile *, pid_t, int *);

#endif /* (SQLITE_ENABLE_APPLE_SPI>0) && defined(__APPLE__) */


/*
** If *pArg is inititially negative then this is a query.  Set *pArg to
** 1 or 0 depending on whether or not bit mask of pFile->ctrlFlags is set.
**
** If *pArg is 0 or 1, then clear or set the mask bit of pFile->ctrlFlags.
*/
static void unixModeBit(unixFile *pFile, unsigned char mask, int *pArg){
  if( *pArg<0 ){
    *pArg = (pFile->ctrlFlags & mask)!=0;
  }else if( (*pArg)==0 ){
    pFile->ctrlFlags &= ~mask;
  }else{
    pFile->ctrlFlags |= mask;
  }
}

/* Forward declaration */
static int unixGetTempname(int nBuf, char *zBuf);

/*
** Information and control of an open file handle.
*/
static int unixFileControl(sqlite3_file *id, int op, void *pArg){
  unixFile *pFile = (unixFile*)id;
  switch( op ){
    case SQLITE_FCNTL_LOCKSTATE: {
      *(int*)pArg = pFile->eFileLock;
      return SQLITE_OK;
    }
    case SQLITE_FCNTL_LAST_ERRNO: {
      *(int*)pArg = pFile->lastErrno;
      return SQLITE_OK;
    }
    case SQLITE_FCNTL_CHUNK_SIZE: {
      pFile->szChunk = *(int *)pArg;
      return SQLITE_OK;
    }
    case SQLITE_FCNTL_SIZE_HINT: {
      int rc;
      SimulateIOErrorBenign(1);
      rc = fcntlSizeHint(pFile, *(i64 *)pArg);
      SimulateIOErrorBenign(0);
      return rc;
    }
    case SQLITE_FCNTL_PERSIST_WAL: {
      unixModeBit(pFile, UNIXFILE_PERSIST_WAL, (int*)pArg);
      return SQLITE_OK;
    }
    case SQLITE_FCNTL_POWERSAFE_OVERWRITE: {
      unixModeBit(pFile, UNIXFILE_PSOW, (int*)pArg);
      return SQLITE_OK;
    }
    case SQLITE_FCNTL_VFSNAME: {
      *(char**)pArg = sqlite3_mprintf("%s", pFile->pVfs->zName);
      return SQLITE_OK;
    }
    case SQLITE_FCNTL_TEMPFILENAME: {
      char *zTFile = sqlite3_malloc( pFile->pVfs->mxPathname );
      if( zTFile ){
        unixGetTempname(pFile->pVfs->mxPathname, zTFile);
        *(char**)pArg = zTFile;
      }
      return SQLITE_OK;
    }
    case SQLITE_FCNTL_HAS_MOVED: {
      *(int*)pArg = fileHasMoved(pFile);
      return SQLITE_OK;
    }
#if SQLITE_MAX_MMAP_SIZE>0
    case SQLITE_FCNTL_MMAP_SIZE: {
      i64 newLimit = *(i64*)pArg;
      int rc = SQLITE_OK;
      if( newLimit>sqlite3GlobalConfig.mxMmap ){
        newLimit = sqlite3GlobalConfig.mxMmap;
      }
      *(i64*)pArg = pFile->mmapSizeMax;
      if( newLimit>=0 && newLimit!=pFile->mmapSizeMax && pFile->nFetchOut==0 ){
        pFile->mmapSizeMax = newLimit;
        if( pFile->mmapSize>0 ){
          unixUnmapfile(pFile);
          rc = unixMapfile(pFile, -1);
        }
      }
      return rc;
    }
#endif
#ifdef SQLITE_DEBUG
    /* The pager calls this method to signal that it has done
    ** a rollback and that the database is therefore unchanged and
    ** it hence it is OK for the transaction change counter to be
    ** unchanged.
    */
    case SQLITE_FCNTL_DB_UNCHANGED: {
      ((unixFile*)id)->dbUpdate = 0;
      return SQLITE_OK;
    }
#endif
#if SQLITE_ENABLE_LOCKING_STYLE && defined(__APPLE__)
    case SQLITE_FCNTL_SET_LOCKPROXYFILE:
    case SQLITE_FCNTL_GET_LOCKPROXYFILE: {
      return proxyFileControl(id,op,pArg);
    }
#endif /* SQLITE_ENABLE_LOCKING_STYLE && defined(__APPLE__) */
#if (SQLITE_ENABLE_APPLE_SPI>0) && defined(__APPLE__)
    case SQLITE_FCNTL_TRUNCATE_DATABASE: {
      return unixTruncateDatabase(pFile, (pArg ? (*(int *)pArg) : 0));
    }
    case SQLITE_FCNTL_REPLACE_DATABASE: {
      return unixReplaceDatabase(pFile, (sqlite3 *)pArg);
    }
    case SQLITE_FCNTL_LOCKSTATE_PID: {
      LockstatePID *pLockstate;
      int rc;
      
      if( pArg==NULL ){
        return SQLITE_MISUSE;
      }
      pLockstate = (LockstatePID *)pArg;
      rc = unixLockstatePid(pFile, pLockstate->pid, &(pLockstate->state));
      return rc;
    }
      
#endif /* (SQLITE_ENABLE_APPLE_SPI>0) && defined(__APPLE__) */
  }
  return SQLITE_NOTFOUND;
}

/*
** Return the sector size in bytes of the underlying block device for
** the specified file. This is almost always 512 bytes, but may be
** larger for some devices.
**
** SQLite code assumes this function cannot fail. It also assumes that
** if two files are created in the same file-system directory (i.e.
** a database and its journal file) that the sector size will be the
** same for both.
*/
#ifndef __QNXNTO__ 
static int unixSectorSize(sqlite3_file *NotUsed){
  UNUSED_PARAMETER(NotUsed);
  return SQLITE_DEFAULT_SECTOR_SIZE;
}
#endif

/*
** The following version of unixSectorSize() is optimized for QNX.
*/
#ifdef __QNXNTO__
#include <sys/dcmd_blk.h>
#include <sys/statvfs.h>
static int unixSectorSize(sqlite3_file *id){
  unixFile *pFile = (unixFile*)id;
  if( pFile->sectorSize == 0 ){
    struct statvfs fsInfo;
       
    /* Set defaults for non-supported filesystems */
    pFile->sectorSize = SQLITE_DEFAULT_SECTOR_SIZE;
    pFile->deviceCharacteristics = 0;
    if( fstatvfs(pFile->h, &fsInfo) == -1 ) {
      return pFile->sectorSize;
    }

    if( !strcmp(fsInfo.f_basetype, "tmp") ) {
      pFile->sectorSize = fsInfo.f_bsize;
      pFile->deviceCharacteristics =
        SQLITE_IOCAP_ATOMIC4K |       /* All ram filesystem writes are atomic */
        SQLITE_IOCAP_SAFE_APPEND |    /* growing the file does not occur until
                                      ** the write succeeds */
        SQLITE_IOCAP_SEQUENTIAL |     /* The ram filesystem has no write behind
                                      ** so it is ordered */
        0;
    }else if( strstr(fsInfo.f_basetype, "etfs") ){
      pFile->sectorSize = fsInfo.f_bsize;
      pFile->deviceCharacteristics =
        /* etfs cluster size writes are atomic */
        (pFile->sectorSize / 512 * SQLITE_IOCAP_ATOMIC512) |
        SQLITE_IOCAP_SAFE_APPEND |    /* growing the file does not occur until
                                      ** the write succeeds */
        SQLITE_IOCAP_SEQUENTIAL |     /* The ram filesystem has no write behind
                                      ** so it is ordered */
        0;
    }else if( !strcmp(fsInfo.f_basetype, "qnx6") ){
      pFile->sectorSize = fsInfo.f_bsize;
      pFile->deviceCharacteristics =
        SQLITE_IOCAP_ATOMIC |         /* All filesystem writes are atomic */
        SQLITE_IOCAP_SAFE_APPEND |    /* growing the file does not occur until
                                      ** the write succeeds */
        SQLITE_IOCAP_SEQUENTIAL |     /* The ram filesystem has no write behind
                                      ** so it is ordered */
        0;
    }else if( !strcmp(fsInfo.f_basetype, "qnx4") ){
      pFile->sectorSize = fsInfo.f_bsize;
      pFile->deviceCharacteristics =
        /* full bitset of atomics from max sector size and smaller */
        ((pFile->sectorSize / 512 * SQLITE_IOCAP_ATOMIC512) << 1) - 2 |
        SQLITE_IOCAP_SEQUENTIAL |     /* The ram filesystem has no write behind
                                      ** so it is ordered */
        0;
    }else if( strstr(fsInfo.f_basetype, "dos") ){
      pFile->sectorSize = fsInfo.f_bsize;
      pFile->deviceCharacteristics =
        /* full bitset of atomics from max sector size and smaller */
        ((pFile->sectorSize / 512 * SQLITE_IOCAP_ATOMIC512) << 1) - 2 |
        SQLITE_IOCAP_SEQUENTIAL |     /* The ram filesystem has no write behind
                                      ** so it is ordered */
        0;
    }else{
      pFile->deviceCharacteristics =
        SQLITE_IOCAP_ATOMIC512 |      /* blocks are atomic */
        SQLITE_IOCAP_SAFE_APPEND |    /* growing the file does not occur until
                                      ** the write succeeds */
        0;
    }
  }
  /* Last chance verification.  If the sector size isn't a multiple of 512
  ** then it isn't valid.*/
  if( pFile->sectorSize % 512 != 0 ){
    pFile->deviceCharacteristics = 0;
    pFile->sectorSize = SQLITE_DEFAULT_SECTOR_SIZE;
  }
  return pFile->sectorSize;
}
#endif /* __QNXNTO__ */

/*
** Return the device characteristics for the file.
**
** This VFS is set up to return SQLITE_IOCAP_POWERSAFE_OVERWRITE by default.
** However, that choice is contraversial since technically the underlying
** file system does not always provide powersafe overwrites.  (In other
** words, after a power-loss event, parts of the file that were never
** written might end up being altered.)  However, non-PSOW behavior is very,
** very rare.  And asserting PSOW makes a large reduction in the amount
** of required I/O for journaling, since a lot of padding is eliminated.
**  Hence, while POWERSAFE_OVERWRITE is on by default, there is a file-control
** available to turn it off and URI query parameter available to turn it off.
*/
static int unixDeviceCharacteristics(sqlite3_file *id){
  unixFile *p = (unixFile*)id;
  int rc = 0;
#ifdef __QNXNTO__
  if( p->sectorSize==0 ) unixSectorSize(id);
  rc = p->deviceCharacteristics;
#endif
  if( p->ctrlFlags & UNIXFILE_PSOW ){
    rc |= SQLITE_IOCAP_POWERSAFE_OVERWRITE;
  }
  return rc;
}

#ifndef SQLITE_OMIT_WAL


/*
** Object used to represent an shared memory buffer.  
**
** When multiple threads all reference the same wal-index, each thread
** has its own unixShm object, but they all point to a single instance
** of this unixShmNode object.  In other words, each wal-index is opened
** only once per process.
**
** Each unixShmNode object is connected to a single unixInodeInfo object.
** We could coalesce this object into unixInodeInfo, but that would mean
** every open file that does not use shared memory (in other words, most
** open files) would have to carry around this extra information.  So
** the unixInodeInfo object contains a pointer to this unixShmNode object
** and the unixShmNode object is created only when needed.
**
** unixMutexHeld() must be true when creating or destroying
** this object or while reading or writing the following fields:
**
**      nRef
**
** The following fields are read-only after the object is created:
** 
**      fid
**      zFilename
**
** Either unixShmNode.mutex must be held or unixShmNode.nRef==0 and
** unixMutexHeld() is true when reading or writing any other field
** in this structure.
*/
struct unixShmNode {
  unixInodeInfo *pInode;     /* unixInodeInfo that owns this SHM node */
  sqlite3_mutex *mutex;      /* Mutex to access this object */
  char *zFilename;           /* Name of the mmapped file */
  int h;                     /* Open file descriptor */
  int szRegion;              /* Size of shared-memory regions */
  u16 nRegion;               /* Size of array apRegion */
  u8 isReadonly;             /* True if read-only */
  char **apRegion;           /* Array of mapped shared-memory regions */
  int nRef;                  /* Number of unixShm objects pointing to this */
  unixShm *pFirst;           /* All unixShm objects pointing to this */
#ifdef SQLITE_DEBUG
  u8 exclMask;               /* Mask of exclusive locks held */
  u8 sharedMask;             /* Mask of shared locks held */
  u8 nextShmId;              /* Next available unixShm.id value */
#endif
};

/*
** Structure used internally by this VFS to record the state of an
** open shared memory connection.
**
** The following fields are initialized when this object is created and
** are read-only thereafter:
**
**    unixShm.pFile
**    unixShm.id
**
** All other fields are read/write.  The unixShm.pFile->mutex must be held
** while accessing any read/write fields.
*/
struct unixShm {
  unixShmNode *pShmNode;     /* The underlying unixShmNode object */
  unixShm *pNext;            /* Next unixShm with the same unixShmNode */
  u8 hasMutex;               /* True if holding the unixShmNode mutex */
  u8 id;                     /* Id of this connection within its unixShmNode */
  u16 sharedMask;            /* Mask of shared locks held */
  u16 exclMask;              /* Mask of exclusive locks held */
};

/*
** Constants used for locking
*/
#define UNIX_SHM_BASE   ((22+SQLITE_SHM_NLOCK)*4)         /* first lock byte */
#define UNIX_SHM_DMS    (UNIX_SHM_BASE+SQLITE_SHM_NLOCK)  /* deadman switch */

/*
** Apply posix advisory locks for all bytes from ofst through ofst+n-1.
**
** Locks block if the mask is exactly UNIX_SHM_C and are non-blocking
** otherwise.
*/
static int unixShmSystemLock(
  unixShmNode *pShmNode, /* Apply locks to this open shared-memory segment */
  int lockType,          /* F_UNLCK, F_RDLCK, or F_WRLCK */
  int ofst,              /* First byte of the locking range */
  int n                  /* Number of bytes to lock */
){
  struct flock f;       /* The posix advisory locking structure */
  int rc = SQLITE_OK;   /* Result code form fcntl() */

  /* Access to the unixShmNode object is serialized by the caller */
  assert( sqlite3_mutex_held(pShmNode->mutex) || pShmNode->nRef==0 );

  /* Shared locks never span more than one byte */
  assert( n==1 || lockType!=F_RDLCK );

  /* Locks are within range */
  assert( n>=1 && n<SQLITE_SHM_NLOCK );

  if( pShmNode->h>=0 ){
    /* Initialize the locking parameters */
    memset(&f, 0, sizeof(f));
    f.l_type = lockType;
    f.l_whence = SEEK_SET;
    f.l_start = ofst;
    f.l_len = n;

    rc = osFcntl(pShmNode->h, F_SETLK, &f);
    rc = (rc!=(-1)) ? SQLITE_OK : SQLITE_BUSY;
  }

  /* Update the global lock state and do debug tracing */
#ifdef SQLITE_DEBUG
  { u16 mask;
  OSTRACE(("SHM-LOCK "));
  mask = ofst>31 ? 0xffff : (1<<(ofst+n)) - (1<<ofst);
  if( rc==SQLITE_OK ){
    if( lockType==F_UNLCK ){
      OSTRACE(("unlock %d ok", ofst));
      pShmNode->exclMask &= ~mask;
      pShmNode->sharedMask &= ~mask;
    }else if( lockType==F_RDLCK ){
      OSTRACE(("read-lock %d ok", ofst));
      pShmNode->exclMask &= ~mask;
      pShmNode->sharedMask |= mask;
    }else{
      assert( lockType==F_WRLCK );
      OSTRACE(("write-lock %d ok", ofst));
      pShmNode->exclMask |= mask;
      pShmNode->sharedMask &= ~mask;
    }
  }else{
    if( lockType==F_UNLCK ){
      OSTRACE(("unlock %d failed", ofst));
    }else if( lockType==F_RDLCK ){
      OSTRACE(("read-lock failed"));
    }else{
      assert( lockType==F_WRLCK );
      OSTRACE(("write-lock %d failed", ofst));
    }
  }
  OSTRACE((" - afterwards %03x,%03x\n",
           pShmNode->sharedMask, pShmNode->exclMask));
  }
#endif

  return rc;        
}

/*
** Return the system page size.
**
** This function should not be called directly by other code in this file. 
** Instead, it should be called via macro osGetpagesize().
*/
static int unixGetpagesize(void){
#if defined(_BSD_SOURCE)
  return getpagesize();
#else
  return (int)sysconf(_SC_PAGESIZE);
#endif
}

/*
** Return the minimum number of 32KB shm regions that should be mapped at
** a time, assuming that each mapping must be an integer multiple of the
** current system page-size.
**
** Usually, this is 1. The exception seems to be systems that are configured
** to use 64KB pages - in this case each mapping must cover at least two
** shm regions.
*/
static int unixShmRegionPerMap(void){
  int shmsz = 32*1024;            /* SHM region size */
  int pgsz = osGetpagesize();   /* System page size */
  assert( ((pgsz-1)&pgsz)==0 );   /* Page size must be a power of 2 */
  if( pgsz<shmsz ) return 1;
  return pgsz/shmsz;
}

/*
** Purge the unixShmNodeList list of all entries with unixShmNode.nRef==0.
**
** This is not a VFS shared-memory method; it is a utility function called
** by VFS shared-memory methods.
*/
static void unixShmPurge(unixFile *pFd){
  unixShmNode *p = pFd->pInode->pShmNode;
  assert( unixMutexHeld() );
  if( p && p->nRef==0 ){
    int nShmPerMap = unixShmRegionPerMap();
    int i;
    assert( p->pInode==pFd->pInode );
    sqlite3_mutex_free(p->mutex);
    for(i=0; i<p->nRegion; i+=nShmPerMap){
      if( p->h>=0 ){
        osMunmap(p->apRegion[i], p->szRegion);
      }else{
        sqlite3_free(p->apRegion[i]);
      }
    }
    sqlite3_free(p->apRegion);
    if( p->h>=0 ){
      robust_close(pFd, p->h, __LINE__);
      p->h = -1;
    }
    p->pInode->pShmNode = 0;
    sqlite3_free(p);
  }
}

#if defined(__APPLE__) && SQLITE_ENABLE_LOCKING_STYLE
static const char *proxySharedMemoryBasePath(unixFile *);
#endif

/*
** Open a shared-memory area associated with open database file pDbFd.  
** This particular implementation uses mmapped files.
**
** The file used to implement shared-memory is in the same directory
** as the open database file and has the same name as the open database
** file with the "-shm" suffix added.  For example, if the database file
** is "/home/user1/config.db" then the file that is created and mmapped
** for shared memory will be called "/home/user1/config.db-shm".  
**
** Another approach to is to use files in /dev/shm or /dev/tmp or an
** some other tmpfs mount. But if a file in a different directory
** from the database file is used, then differing access permissions
** or a chroot() might cause two different processes on the same
** database to end up using different files for shared memory - 
** meaning that their memory would not really be shared - resulting
** in database corruption.  Nevertheless, this tmpfs file usage
** can be enabled at compile-time using -DSQLITE_SHM_DIRECTORY="/dev/shm"
** or the equivalent.  The use of the SQLITE_SHM_DIRECTORY compile-time
** option results in an incompatible build of SQLite;  builds of SQLite
** that with differing SQLITE_SHM_DIRECTORY settings attempt to use the
** same database file at the same time, database corruption will likely
** result. The SQLITE_SHM_DIRECTORY compile-time option is considered
** "unsupported" and may go away in a future SQLite release.
**
** When opening a new shared-memory file, if no other instances of that
** file are currently open, in this process or in other processes, then
** the file must be truncated to zero length or have its header cleared.
**
** If the original database file (pDbFd) is using the "unix-excl" VFS
** that means that an exclusive lock is held on the database file and
** that no other processes are able to read or write the database.  In
** that case, we do not really need shared memory.  No shared memory
** file is created.  The shared memory will be simulated with heap memory.
*/
static int unixOpenSharedMemory(unixFile *pDbFd){
  struct unixShm *p = 0;          /* The connection to be opened */
  struct unixShmNode *pShmNode;   /* The underlying mmapped file */
  int rc;                         /* Result code */
  unixInodeInfo *pInode;          /* The inode of fd */
  char *zShmFilename;             /* Name of the file used for SHM */
  int nShmFilename;               /* Size of the SHM filename in bytes */

  /* Allocate space for the new unixShm object. */
  p = sqlite3_malloc( sizeof(*p) );
  if( p==0 ) return SQLITE_NOMEM;
  memset(p, 0, sizeof(*p));
  assert( pDbFd->pShm==0 );

  /* Check to see if a unixShmNode object already exists. Reuse an existing
  ** one if present. Create a new one if necessary.
  */
  unixEnterMutex();
  pInode = pDbFd->pInode;
  pShmNode = pInode->pShmNode;
  if( pShmNode==0 ){
    struct stat sStat;                 /* fstat() info for database file */

    /* Call fstat() to figure out the permissions on the database file. If
    ** a new *-shm file is created, an attempt will be made to create it
    ** with the same permissions.
    */
    if( osFstat(pDbFd->h, &sStat) && pInode->bProcessLock==0 ){
      rc = SQLITE_IOERR_FSTAT;
      goto shm_open_err;
    }

    const char *zBasePath = pDbFd->zPath;
#if defined(__APPLE__) && SQLITE_ENABLE_LOCKING_STYLE
    /* If pDbFd is configured with proxy locking mode, use the local 
     ** lock file path to determine the -shm file path
     */
    if( isProxyLockingMode(pDbFd) ){
      zBasePath = proxySharedMemoryBasePath(pDbFd);
      if( !zBasePath ){
        rc = SQLITE_CANTOPEN_BKPT;
        goto shm_open_err;
      }
    }
#endif
    
#ifdef SQLITE_SHM_DIRECTORY
    nShmFilename = sizeof(SQLITE_SHM_DIRECTORY) + 31;
#else
    nShmFilename = 6 + (int)strlen(zBasePath);
#endif
    pShmNode = sqlite3_malloc( sizeof(*pShmNode) + nShmFilename );
    if( pShmNode==0 ){
      rc = SQLITE_NOMEM;
      goto shm_open_err;
    }
    memset(pShmNode, 0, sizeof(*pShmNode)+nShmFilename);
    zShmFilename = pShmNode->zFilename = (char*)&pShmNode[1];
#ifdef SQLITE_SHM_DIRECTORY
    sqlite3_snprintf(nShmFilename, zShmFilename, 
                     SQLITE_SHM_DIRECTORY "/sqlite-shm-%x-%x",
                     (u32)sStat.st_ino, (u32)sStat.st_dev);
#else
    sqlite3_snprintf(nShmFilename, zShmFilename, "%s-shm", zBasePath);
    sqlite3FileSuffix3(pDbFd->zPath, zShmFilename);
#endif
    pShmNode->h = -1;
    pDbFd->pInode->pShmNode = pShmNode;
    pShmNode->pInode = pDbFd->pInode;
    pShmNode->mutex = sqlite3_mutex_alloc(SQLITE_MUTEX_FAST);
    if( pShmNode->mutex==0 ){
      rc = SQLITE_NOMEM;
      goto shm_open_err;
    }

    if( pInode->bProcessLock==0 ){
      int openFlags = O_RDWR | O_CREAT;
      if( sqlite3_uri_boolean(pDbFd->zPath, "readonly_shm", 0)
#if defined(SQLITE_ENABLE_PERSIST_WAL)&&(SQLITE_ENABLE_LOCKING_STYLE \
    || defined(__APPLE__))
         || (pDbFd->openFlags & O_RDWR) != O_RDWR
#endif
         ){
        openFlags = O_RDONLY;
        pShmNode->isReadonly = 1;
      }
      pShmNode->h = robust_open(zShmFilename, openFlags, (sStat.st_mode&0777));
      if( pShmNode->h<0 ){
        rc = unixLogError(SQLITE_CANTOPEN_BKPT, "open", zShmFilename);
        goto shm_open_err;
      }

      /* Check to see if another process is holding the dead-man switch.
      ** If not, truncate the file to zero length. 
      */
      rc = SQLITE_OK;
      if( unixShmSystemLock(pShmNode, F_WRLCK, UNIX_SHM_DMS, 1)==SQLITE_OK ){
        if( robust_ftruncate(pShmNode->h, 0) ){
          rc = unixLogError(SQLITE_IOERR_SHMOPEN, "ftruncate", zShmFilename);
        }else{
          /* If running as root set the uid/gid of the shm file to match
          ** the database */
          uid_t euid = geteuid();
          if( (!pShmNode->isReadonly) && euid==0 && (euid!=sStat.st_uid || getegid()!=sStat.st_gid) ){
            if( osFchown(pShmNode->h, sStat.st_uid, sStat.st_gid) ){
              rc = SQLITE_IOERR_SHMOPEN;
            }
          }
        }
      }
      if( rc==SQLITE_OK ){
        rc = unixShmSystemLock(pShmNode, F_RDLCK, UNIX_SHM_DMS, 1);
      }
      if( rc ) goto shm_open_err;
    }
  }

  /* Make the new connection a child of the unixShmNode */
  p->pShmNode = pShmNode;
#ifdef SQLITE_DEBUG
  p->id = pShmNode->nextShmId++;
#endif
  pShmNode->nRef++;
  pDbFd->pShm = p;
  unixLeaveMutex();

  /* The reference count on pShmNode has already been incremented under
  ** the cover of the unixEnterMutex() mutex and the pointer from the
  ** new (struct unixShm) object to the pShmNode has been set. All that is
  ** left to do is to link the new object into the linked list starting
  ** at pShmNode->pFirst. This must be done while holding the pShmNode->mutex 
  ** mutex.
  */
  sqlite3_mutex_enter(pShmNode->mutex);
  p->pNext = pShmNode->pFirst;
  pShmNode->pFirst = p;
  sqlite3_mutex_leave(pShmNode->mutex);
  return SQLITE_OK;

  /* Jump here on any error */
shm_open_err:
  unixShmPurge(pDbFd);       /* This call frees pShmNode if required */
  sqlite3_free(p);
  unixLeaveMutex();
  return rc;
}

/*
** This function is called to obtain a pointer to region iRegion of the 
** shared-memory associated with the database file fd. Shared-memory regions 
** are numbered starting from zero. Each shared-memory region is szRegion 
** bytes in size.
**
** If an error occurs, an error code is returned and *pp is set to NULL.
**
** Otherwise, if the bExtend parameter is 0 and the requested shared-memory
** region has not been allocated (by any client, including one running in a
** separate process), then *pp is set to NULL and SQLITE_OK returned. If 
** bExtend is non-zero and the requested shared-memory region has not yet 
** been allocated, it is allocated by this function.
**
** If the shared-memory region has already been allocated or is allocated by
** this call as described above, then it is mapped into this processes 
** address space (if it is not already), *pp is set to point to the mapped 
** memory and SQLITE_OK returned.
*/
static int unixShmMap(
  sqlite3_file *fd,               /* Handle open on database file */
  int iRegion,                    /* Region to retrieve */
  int szRegion,                   /* Size of regions */
  int bExtend,                    /* True to extend file if necessary */
  void volatile **pp              /* OUT: Mapped memory */
){
  unixFile *pDbFd = (unixFile*)fd;
  unixShm *p;
  unixShmNode *pShmNode;
  int rc = SQLITE_OK;
  int nShmPerMap = unixShmRegionPerMap();
  int nReqRegion;

  /* If the shared-memory file has not yet been opened, open it now. */
  if( pDbFd->pShm==0 ){
    rc = unixOpenSharedMemory(pDbFd);
    if( rc!=SQLITE_OK ) return rc;
  }

  p = pDbFd->pShm;
  pShmNode = p->pShmNode;
  sqlite3_mutex_enter(pShmNode->mutex);
  assert( szRegion==pShmNode->szRegion || pShmNode->nRegion==0 );
  assert( pShmNode->pInode==pDbFd->pInode );
  assert( pShmNode->h>=0 || pDbFd->pInode->bProcessLock==1 );
  assert( pShmNode->h<0 || pDbFd->pInode->bProcessLock==0 );

  /* Minimum number of regions required to be mapped. */
  nReqRegion = ((iRegion+nShmPerMap) / nShmPerMap) * nShmPerMap;

  if( pShmNode->nRegion<nReqRegion ){
    char **apNew;                      /* New apRegion[] array */
    int nByte = nReqRegion*szRegion;   /* Minimum required file size */
    struct stat sStat;                 /* Used by fstat() */

    pShmNode->szRegion = szRegion;

    if( pShmNode->h>=0 ){
      /* The requested region is not mapped into this processes address space.
      ** Check to see if it has been allocated (i.e. if the wal-index file is
      ** large enough to contain the requested region).
      */
      if( osFstat(pShmNode->h, &sStat) ){
        rc = SQLITE_IOERR_SHMSIZE;
        goto shmpage_out;
      }
  
      if( sStat.st_size<nByte ){
        /* The requested memory region does not exist. If bExtend is set to
        ** false, exit early. *pp will be set to NULL and SQLITE_OK returned.
        */
        if( !bExtend ){
          goto shmpage_out;
        }

        /* Alternatively, if bExtend is true, extend the file. Do this by
        ** writing a single byte to the end of each (OS) page being
        ** allocated or extended. Technically, we need only write to the
        ** last page in order to extend the file. But writing to all new
        ** pages forces the OS to allocate them immediately, which reduces
        ** the chances of SIGBUS while accessing the mapped region later on.
        */
        else{
          static const int pgsz = 4096;
          int iPg;

          /* Write to the last byte of each newly allocated or extended page */
          assert( (nByte % pgsz)==0 );
          for(iPg=(sStat.st_size/pgsz); iPg<(nByte/pgsz); iPg++){
            if( seekAndWriteFd(pShmNode->h, iPg*pgsz + pgsz-1, "", 1, 0)!=1 ){
              const char *zFile = pShmNode->zFilename;
              rc = unixLogError(SQLITE_IOERR_SHMSIZE, "write", zFile);
              goto shmpage_out;
            }
          }
        }
      }
    }

    /* Map the requested memory region into this processes address space. */
    apNew = (char **)sqlite3_realloc(
        pShmNode->apRegion, nReqRegion*sizeof(char *)
    );
    if( !apNew ){
      rc = SQLITE_IOERR_NOMEM;
      goto shmpage_out;
    }
    pShmNode->apRegion = apNew;
    while( pShmNode->nRegion<nReqRegion ){
      int nMap = szRegion*nShmPerMap;
      int i;
      void *pMem;
      if( pShmNode->h>=0 ){
        pMem = osMmap(0, nMap,
            pShmNode->isReadonly ? PROT_READ : PROT_READ|PROT_WRITE, 
            MAP_SHARED, pShmNode->h, szRegion*(i64)pShmNode->nRegion
        );
        if( pMem==MAP_FAILED ){
          rc = unixLogError(SQLITE_IOERR_SHMMAP, "mmap", pShmNode->zFilename);
          goto shmpage_out;
        }
      }else{
        pMem = sqlite3_malloc(szRegion);
        if( pMem==0 ){
          rc = SQLITE_NOMEM;
          goto shmpage_out;
        }
        memset(pMem, 0, szRegion);
      }

      for(i=0; i<nShmPerMap; i++){
        pShmNode->apRegion[pShmNode->nRegion+i] = &((char*)pMem)[szRegion*i];
      }
      pShmNode->nRegion += nShmPerMap;
    }
  }

shmpage_out:
  if( pShmNode->nRegion>iRegion ){
    *pp = pShmNode->apRegion[iRegion];
  }else{
    *pp = 0;
  }
  if( pShmNode->isReadonly && rc==SQLITE_OK ) rc = SQLITE_READONLY;
  sqlite3_mutex_leave(pShmNode->mutex);
  return rc;
}

/*
** Change the lock state for a shared-memory segment.
**
** Note that the relationship between SHAREd and EXCLUSIVE locks is a little
** different here than in posix.  In xShmLock(), one can go from unlocked
** to shared and back or from unlocked to exclusive and back.  But one may
** not go from shared to exclusive or from exclusive to shared.
*/
static int unixShmLock(
  sqlite3_file *fd,          /* Database file holding the shared memory */
  int ofst,                  /* First lock to acquire or release */
  int n,                     /* Number of locks to acquire or release */
  int flags                  /* What to do with the lock */
){
  unixFile *pDbFd = (unixFile*)fd;      /* Connection holding shared memory */
  unixShm *p = pDbFd->pShm;             /* The shared memory being locked */
  unixShm *pX;                          /* For looping over all siblings */
  unixShmNode *pShmNode = p->pShmNode;  /* The underlying file iNode */
  int rc = SQLITE_OK;                   /* Result code */
  u16 mask;                             /* Mask of locks to take or release */

  assert( pShmNode==pDbFd->pInode->pShmNode );
  assert( pShmNode->pInode==pDbFd->pInode );
  assert( ofst>=0 && ofst+n<=SQLITE_SHM_NLOCK );
  assert( n>=1 );
  assert( flags==(SQLITE_SHM_LOCK | SQLITE_SHM_SHARED)
       || flags==(SQLITE_SHM_LOCK | SQLITE_SHM_EXCLUSIVE)
       || flags==(SQLITE_SHM_UNLOCK | SQLITE_SHM_SHARED)
       || flags==(SQLITE_SHM_UNLOCK | SQLITE_SHM_EXCLUSIVE) );
  assert( n==1 || (flags & SQLITE_SHM_EXCLUSIVE)!=0 );
  assert( pShmNode->h>=0 || pDbFd->pInode->bProcessLock==1 );
  assert( pShmNode->h<0 || pDbFd->pInode->bProcessLock==0 );

  mask = (1<<(ofst+n)) - (1<<ofst);
  assert( n>1 || mask==(1<<ofst) );
  sqlite3_mutex_enter(pShmNode->mutex);
  if( flags & SQLITE_SHM_UNLOCK ){
    u16 allMask = 0; /* Mask of locks held by siblings */

    /* See if any siblings hold this same lock */
    for(pX=pShmNode->pFirst; pX; pX=pX->pNext){
      if( pX==p ) continue;
      assert( (pX->exclMask & (p->exclMask|p->sharedMask))==0 );
      allMask |= pX->sharedMask;
    }

    /* Unlock the system-level locks */
    if( (mask & allMask)==0 ){
      rc = unixShmSystemLock(pShmNode, F_UNLCK, ofst+UNIX_SHM_BASE, n);
    }else{
      rc = SQLITE_OK;
    }

    /* Undo the local locks */
    if( rc==SQLITE_OK ){
      p->exclMask &= ~mask;
      p->sharedMask &= ~mask;
    } 
  }else if( flags & SQLITE_SHM_SHARED ){
    u16 allShared = 0;  /* Union of locks held by connections other than "p" */

    /* Find out which shared locks are already held by sibling connections.
    ** If any sibling already holds an exclusive lock, go ahead and return
    ** SQLITE_BUSY.
    */
    for(pX=pShmNode->pFirst; pX; pX=pX->pNext){
      if( (pX->exclMask & mask)!=0 ){
        rc = SQLITE_BUSY;
        break;
      }
      allShared |= pX->sharedMask;
    }

    /* Get shared locks at the system level, if necessary */
    if( rc==SQLITE_OK ){
      if( (allShared & mask)==0 ){
        rc = unixShmSystemLock(pShmNode, F_RDLCK, ofst+UNIX_SHM_BASE, n);
      }else{
        rc = SQLITE_OK;
      }
    }

    /* Get the local shared locks */
    if( rc==SQLITE_OK ){
      p->sharedMask |= mask;
    }
  }else{
    /* Make sure no sibling connections hold locks that will block this
    ** lock.  If any do, return SQLITE_BUSY right away.
    */
    for(pX=pShmNode->pFirst; pX; pX=pX->pNext){
      if( (pX->exclMask & mask)!=0 || (pX->sharedMask & mask)!=0 ){
        rc = SQLITE_BUSY;
        break;
      }
    }
  
    /* Get the exclusive locks at the system level.  Then if successful
    ** also mark the local connection as being locked.
    */
    if( rc==SQLITE_OK ){
      rc = unixShmSystemLock(pShmNode, F_WRLCK, ofst+UNIX_SHM_BASE, n);
      if( rc==SQLITE_OK ){
        assert( (p->sharedMask & mask)==0 );
        p->exclMask |= mask;
      }
    }
  }
  sqlite3_mutex_leave(pShmNode->mutex);
  OSTRACE(("SHM-LOCK shmid-%d, pid-%d got %03x,%03x\n",
           p->id, getpid(), p->sharedMask, p->exclMask));
  return rc;
}

/*
** Implement a memory barrier or memory fence on shared memory.  
**
** All loads and stores begun before the barrier must complete before
** any load or store begun after the barrier.
*/
static void unixShmBarrier(
  sqlite3_file *fd                /* Database file holding the shared memory */
){
  UNUSED_PARAMETER(fd);
  unixEnterMutex();
  unixLeaveMutex();
}

/*
** Close a connection to shared-memory.  Delete the underlying 
** storage if deleteFlag is true.
**
** If there is no shared memory associated with the connection then this
** routine is a harmless no-op.
*/
static int unixShmUnmap(
  sqlite3_file *fd,               /* The underlying database file */
  int deleteFlag                  /* Delete shared-memory if true */
){
  unixShm *p;                     /* The connection to be closed */
  unixShmNode *pShmNode;          /* The underlying shared-memory file */
  unixShm **pp;                   /* For looping over sibling connections */
  unixFile *pDbFd;                /* The underlying database file */

  pDbFd = (unixFile*)fd;
  p = pDbFd->pShm;
  if( p==0 ) return SQLITE_OK;
  pShmNode = p->pShmNode;

  assert( pShmNode==pDbFd->pInode->pShmNode );
  assert( pShmNode->pInode==pDbFd->pInode );

  /* Remove connection p from the set of connections associated
  ** with pShmNode */
  sqlite3_mutex_enter(pShmNode->mutex);
  for(pp=&pShmNode->pFirst; (*pp)!=p; pp = &(*pp)->pNext){}
  *pp = p->pNext;

  /* Free the connection p */
  sqlite3_free(p);
  pDbFd->pShm = 0;
  sqlite3_mutex_leave(pShmNode->mutex);

  /* If pShmNode->nRef has reached 0, then close the underlying
  ** shared-memory file, too */
  unixEnterMutex();
  assert( pShmNode->nRef>0 );
  pShmNode->nRef--;
  if( pShmNode->nRef==0 ){
    if( deleteFlag && pShmNode->h>=0 ) {
      if (deleteFlag == 1) { 
        unlink(pShmNode->zFilename);
      } else if (deleteFlag == 2) {
        /* ftruncate(pShmNode->h, 32 * 1024); */
      }
    }
    
    unixShmPurge(pDbFd);
  }
  unixLeaveMutex();

  return SQLITE_OK;
}


#else
# define unixShmMap     0
# define unixShmLock    0
# define unixShmBarrier 0
# define unixShmUnmap   0
#endif /* #ifndef SQLITE_OMIT_WAL */

<<<<<<< HEAD
#if (SQLITE_ENABLE_APPLE_SPI>0) && defined(__APPLE__)
static const char *unixTempFileDir(void);

static int unixInvalidateSupportFiles(unixFile *pFile, int skipWAL) {
  char jPath[MAXPATHLEN+9];
  int zLen = strlcpy(jPath, pFile->zPath, MAXPATHLEN+9);
  if( zLen<MAXPATHLEN ){
    size_t jLen;
    const char extensions[3][9] = { "-wal", "-journal", "-shm" };
    int j = (skipWAL ? 1 : 0);
    for( ; j<3; j++ ){
      
      /* Check to see if the shm file is already opened for this pFile */
      if( j==2 ){
        unixEnterMutex(); /* Because pFile->pInode is shared across threads */
        unixShmNode *pShmNode = pFile->pInode->pShmNode;
        if( pShmNode && !pShmNode->isReadonly ){
          struct stat sStat;
          sqlite3_mutex_enter(pShmNode->mutex);
          
          if( pShmNode->h>=0 && !osFstat(pShmNode->h, &sStat) ){
            unsigned long size = (sStat.st_size<4) ? sStat.st_size : 4;
            if( size>0 ){
              bzero(pShmNode->apRegion[0], size);
              sqlite3_mutex_leave(pShmNode->mutex);
              unixLeaveMutex();
              continue;
            }
          }
          sqlite3_mutex_leave(pShmNode->mutex);
        }
        unixLeaveMutex();
      }
      jLen = strlcpy(&jPath[zLen], extensions[j], 9);
      if( jLen < 9 ){
        int jflags = (j<2) ? O_TRUNC : O_RDWR;
        int jfd = open(jPath, jflags);
        if( jfd==(-1) ){
          if( errno!=ENOENT ){
            perror(jPath);
          }
        } else {
          if( j==2 ){
            struct stat sStat;
            if( !osFstat(jfd, &sStat) ){
              unsigned long size = (sStat.st_size<4) ? sStat.st_size : 4;
              if( size>0 ){
                uint32_t zero = 0;
                pwrite(jfd, &zero, (size_t)size, 0);
              }
            }
          }
          fsync(jfd);
          close(jfd);
        }
      }
    }
  }
  return SQLITE_OK;
}

static int unixUnsafeTruncateDatabase(unixFile *pFile){
  /* this is nasty & bad.  destruction with prejudice.  we'll lose all the
  ** file locks in this process, however. sqlite3_file_control works properly.
  ** But if it fails, this works approximately
  */
  char journalPath[MAXPATHLEN];
  char walPath[MAXPATHLEN];
  int rc = SQLITE_OK;
  
#ifdef DEBUG
  fprintf(stderr, "Force truncating database %s\n", pFile->zPath);
#endif
  strlcpy(journalPath, pFile->zPath, MAXPATHLEN);
  strlcat(journalPath, "-journal", MAXPATHLEN);
  strlcpy(walPath, pFile->zPath, MAXPATHLEN);
  strlcat(walPath, "-wal", MAXPATHLEN);
  int fd1 = pFile->h;
  int result = 0;
  result = ftruncate(fd1, 0ll);
  if (result) {
    result = errno;
  }
  if (result) {
    rc = SQLITE_IOERR;
    storeLastErrno(pFile, result);
  }
  
  int fd2 = open(journalPath, O_RDWR);
  int result2 = 0;
  if (fd2 < 0) {
    if (errno != ENOENT) {
      result2 = errno;
    } else {
      result2 = 0;
    }
  } else {
    result2 = ftruncate(fd2, 0ll);
    if (result2) {
      result2 = errno;
    }
  }
  if (result2 && !result) {
    rc = SQLITE_IOERR;
    storeLastErrno(pFile, result2);
  }
  
  int fd3 = open(walPath, O_RDWR);
  int result3 = 0;
  if (fd3 < 0) {
    if (errno != ENOENT) {
      result3 = errno;
    } else {
      result3 = 0;
    }
  } else {
    result3 = ftruncate(fd3, 0ll);
    if (result3) {
      result3 = errno;
    }
  }
  if (result3 && !(result || result2)) {
    rc = SQLITE_IOERR;
    storeLastErrno(pFile, result2);
  }
  
  if (fd3 >= 0) {
    fsync(fd3);
    close(fd3);
  }
  if (fd2 >= 0) {
    fsync(fd2);
    close(fd2);
  }
  fsync(fd1);
	
  return rc;
}

static int unixTruncateDatabase(unixFile *pFile, int bFlags) {
  sqlite3_file *id = (sqlite3_file *)pFile;
  int rc = SQLITE_OK;
  void *pLock = NULL;
  int flags = 0;
  int corruptFileLock = 0;
  int isCorrupt = 0;
  int force = (bFlags & SQLITE_TRUNCATE_FORCE);
  int safeFailed = 0;

#if SQLITE_ENABLE_DATA_PROTECTION
  flags |= pFile->protFlags;
#endif
#if SQLITE_ENABLE_LOCKING_STYLE
  if( isProxyLockingMode(pFile) ){
    flags |= SQLITE_OPEN_AUTOPROXY;
  }
#endif
  
  rc = sqlite3demo_superlock(pFile->zPath, 0, flags, 0, 0, &pLock);
  if( rc ){
    if( rc==SQLITE_CORRUPT || rc==SQLITE_NOTADB ){
      isCorrupt = 1;
      rc = sqlite3demo_superlock_corrupt(id, SQLITE_LOCK_EXCLUSIVE,
                                         &corruptFileLock);
    }
    if( rc && !force ){
      return rc;
    }
    rc = SQLITE_OK; /* Ignore the locking failure if force is true */
  }
  if( (bFlags&SQLITE_TRUNCATE_INITIALIZE_HEADER_MASK)!=0 ){
    /* initialize a new database in TMPDIR and copy the contents over */
    const char *tDir = unixTempFileDir();
    int tDirLen = strlen(tDir);
    int tLen = sizeof(char) * (tDirLen + 12);
    char *tDbPath = (char *)malloc(tLen);
    int tFd = -1;
    
    strlcpy(tDbPath, tDir, tLen);
    if( tDbPath[(tDirLen-1)] != '/' ){
      strlcat(tDbPath, "/tmpdbXXXXX", tLen);
    } else {
      strlcat(tDbPath, "tmpdbXXXXX", tLen);
    }
    tFd = mkstemp(tDbPath);
    if( tFd==-1 ){
      storeLastErrno(pFile, errno);
      rc = SQLITE_IOERR;
      safeFailed = 1;
    }else{
      sqlite3 *tDb = NULL;
      copyfile_state_t s;
      int trc = sqlite3_open_v2(tDbPath, &tDb,
                   (SQLITE_OPEN_CREATE | SQLITE_OPEN_READWRITE
                      | SQLITE_OPEN_AUTOPROXY), NULL);
      char *errmsg = NULL;
      const char *sql = "";
      if( !trc && (bFlags&SQLITE_TRUNCATE_PAGESIZE_MASK) ){
        const char pagesize_sql[4][22] = {
          "pragma page_size=1024",
          "pragma page_size=2048",
          "pragma page_size=4096",
          "pragma page_size=8192" 
        };
        int iPagesize = (((bFlags&SQLITE_TRUNCATE_PAGESIZE_MASK) >> 4) - 1);
        assert( iPagesize>=0 && iPagesize<=4 );
        sql = pagesize_sql[iPagesize];
        trc = sqlite3_exec(tDb, sql, 0, 0, &errmsg);
      }
      if( !trc ){
        const char autovacuum_sql[3][21] = {
          "pragma auto_vacuum=0",
          "pragma auto_vacuum=1",
          "pragma auto_vacuum=2"
        };
        int iAutovacuum = 2; /* default to incremental */
        if( (bFlags&SQLITE_TRUNCATE_AUTOVACUUM_MASK) ){
          iAutovacuum = (((bFlags&SQLITE_TRUNCATE_AUTOVACUUM_MASK) >> 2) - 1);
        }
        assert( iAutovacuum>=0 && iAutovacuum<=2 );
        sql = autovacuum_sql[iAutovacuum];
        trc = sqlite3_exec(tDb, sql, 0, 0, &errmsg);
      }
      if( !trc && (bFlags&SQLITE_TRUNCATE_JOURNALMODE_WAL) ){
        sql = "pragma journal_mode=wal";
        trc = sqlite3_exec(tDb, sql, 0, 0, &errmsg);
      }
      if( trc ){
        if( !tDb ){
          fprintf(stderr, "failed to open temp database '%s' to reset "
                          "truncated database %s with flags %x: %d\n",
                           tDbPath, pFile->zPath, bFlags, trc);
        }else{
          fprintf(stderr, "failed to set '%s' on truncated database %s, %d: "
                          "%s\n", sql, pFile->zPath, trc, errmsg);
        }
      }
      if( tDb ){
        int off = 0;
        /* merge the wal into the db */
        sqlite3_file_control(tDb, NULL, SQLITE_FCNTL_PERSIST_WAL, &off);
        sqlite3_close(tDb);
      }
      s = copyfile_state_alloc();
      lseek(tFd, 0, SEEK_SET);
      lseek(pFile->h, 0, SEEK_SET);
      if( fcopyfile(tFd, pFile->h, s, COPYFILE_DATA) ){
        int err=errno;
        switch(err) {
          case ENOMEM:
            trc = SQLITE_NOMEM;
            break;
          default:
            storeLastErrno(pFile, err);
            trc = SQLITE_IOERR;
        }
      }
      copyfile_state_free(s);
      fsync(pFile->h);
      close(tFd);
      unlink(tDbPath);
      if( trc!=SQLITE_OK ){
        safeFailed = 1;
        rc = trc;
      }
    }
    free(tDbPath);
  } else {
    rc = pFile->pMethod->xTruncate(id, 
           ((pFile->fsFlags & SQLITE_FSFLAGS_IS_MSDOS) != 0) ? 1L : 0L);
    if( rc ){
      safeFailed = 1;
    }
  }
  if( rc==SQLITE_OK || force ){
    rc = unixInvalidateSupportFiles(pFile, 0);
    if( rc ){
      safeFailed = 1;
    }
  }
  pFile->pMethod->xSync(id, SQLITE_SYNC_FULL);


  if( isCorrupt ){
    sqlite3demo_superunlock_corrupt(id, corruptFileLock);
  }else if( pLock ){
    sqlite3demo_superunlock(pLock);
  }else{
    assert(force);
  }
  
  if( force && safeFailed){
    rc = unixUnsafeTruncateDatabase(pFile);
  }
  
  return rc;
}

/*
 ** Lock locations for shared-memory locks used by WAL mode.
 */
#ifndef SHM_BASE
# define SHM_BASE          120
# define SHM_WRITE         SHM_BASE
# define SHM_CHECKPOINT    (SHM_BASE+1)
# define SHM_RECOVER       (SHM_BASE+2)
# define SHM_READ_FIRST    (SHM_BASE+3)
# define SHM_READ_SIZE     5
#endif /* SHM_BASE */

/*
** This test only works for lock testing on unix/posix VFS.
** Adapted from tool/getlock.c f4c39b651370156cae979501a7b156bdba50e7ce
*/
static int unixLockstatePid(unixFile *pFile, pid_t pid, int *pLockstate){
  int hDb;        /* File descriptor for the open database file */
  int hShm = -1;  /* File descriptor for WAL shared-memory file */
  ssize_t got;    /* Bytes read from header */
  int isWal = 0;             /* True if in WAL mode */
  int nLock = 0;             /* Number of locks held */
  int noHdr = 0;             /* Zero byte DB has no header */
  unsigned char aHdr[100];   /* Database header */
  
  assert(pLockstate);
  
  /* make sure we are dealing with a database file */
  hDb = pFile->h;
  if( hDb<0 ){
    *pLockstate = SQLITE_LOCKSTATE_ERROR;
    return SQLITE_ERROR;
  }
  assert( (strlen(SQLITE_FILE_HEADER)+1)==SQLITE_FILE_HEADER_LEN );
  got = pread(hDb, aHdr, 100, 0);
  if( got<0 ){
    *pLockstate = SQLITE_LOCKSTATE_ERROR;
    return SQLITE_ERROR;
  }
  if( got==0 ){
    noHdr = 1;
  }else if( got!=100
         || memcmp(aHdr, SQLITE_FILE_HEADER, SQLITE_FILE_HEADER_LEN)!=0
  ){
    *pLockstate = SQLITE_LOCKSTATE_NOTADB;
    return SQLITE_NOTADB;
  }
  
  /* First check for an exclusive lock */
  nLock += unixIsLocked(pid, hDb, F_RDLCK, SHARED_FIRST, SHARED_SIZE,
                        "EXCLUSIVE");
  if (!noHdr) {
    isWal = aHdr[18]==2;
  }
  if( nLock==0 && isWal==0 ){
    /* Rollback mode */
    nLock += unixIsLocked(pid, hDb, F_WRLCK, PENDING_BYTE, SHARED_SIZE+2,
                          "PENDING|RESERVED|SHARED");
  }
  if( nLock==0 && isWal!=0 ){
    /* lookup the file descriptor for the shared memory file if we have it open
    ** in this process */
    unixEnterMutex(); /* Because pFile->pInode is shared across threads */
    unixShmNode *pShmNode = pFile->pInode->pShmNode;
    if( pShmNode ){
      sqlite3_mutex_enter(pShmNode->mutex);
      
      hShm = pShmNode->h;
      if( hShm >= 0){
        if( unixIsLocked(pid, hShm, F_RDLCK, SHM_RECOVER, 1, "WAL-RECOVERY") ||
           unixIsLocked(pid, hShm, F_RDLCK, SHM_WRITE, 1, "WAL-WRITE") ){
          nLock = 1;
        }
      }
      
      sqlite3_mutex_leave(pShmNode->mutex);
    } 
    
    if( hShm<0 ){
      /* the shared memory file isn't open in this process space, open our
      ** own FD */
      char zShm[MAXPATHLEN];
      
      /* WAL mode */
      strlcpy(zShm, pFile->zPath, MAXPATHLEN);
      strlcat(zShm, "-shm", MAXPATHLEN);
      hShm = open(zShm, O_RDONLY, 0);
      if( hShm<0 ){
        *pLockstate = SQLITE_LOCKSTATE_OFF;
        unixLeaveMutex();
        return SQLITE_OK;
      }
      if( unixIsLocked(pid, hShm, F_RDLCK, SHM_RECOVER, 1, "WAL-RECOVERY") ||
         unixIsLocked(pid, hShm, F_RDLCK, SHM_WRITE, 1, "WAL-WRITE") ){
        nLock = 1;
      }
      close(hShm);
    }
    unixLeaveMutex();
  }
  if( nLock>0 ){
    *pLockstate = SQLITE_LOCKSTATE_ON;
  } else {
    *pLockstate = SQLITE_LOCKSTATE_OFF;
  }
  return SQLITE_OK;
}

#endif /* (SQLITE_ENABLE_APPLE_SPI>0) && defined(__APPLE__) */


=======
#if SQLITE_MAX_MMAP_SIZE>0
/*
** If it is currently memory mapped, unmap file pFd.
*/
static void unixUnmapfile(unixFile *pFd){
  assert( pFd->nFetchOut==0 );
  if( pFd->pMapRegion ){
    osMunmap(pFd->pMapRegion, pFd->mmapSizeActual);
    pFd->pMapRegion = 0;
    pFd->mmapSize = 0;
    pFd->mmapSizeActual = 0;
  }
}

/*
** Attempt to set the size of the memory mapping maintained by file 
** descriptor pFd to nNew bytes. Any existing mapping is discarded.
**
** If successful, this function sets the following variables:
**
**       unixFile.pMapRegion
**       unixFile.mmapSize
**       unixFile.mmapSizeActual
**
** If unsuccessful, an error message is logged via sqlite3_log() and
** the three variables above are zeroed. In this case SQLite should
** continue accessing the database using the xRead() and xWrite()
** methods.
*/
static void unixRemapfile(
  unixFile *pFd,                  /* File descriptor object */
  i64 nNew                        /* Required mapping size */
){
  const char *zErr = "mmap";
  int h = pFd->h;                      /* File descriptor open on db file */
  u8 *pOrig = (u8 *)pFd->pMapRegion;   /* Pointer to current file mapping */
  i64 nOrig = pFd->mmapSizeActual;     /* Size of pOrig region in bytes */
  u8 *pNew = 0;                        /* Location of new mapping */
  int flags = PROT_READ;               /* Flags to pass to mmap() */

  assert( pFd->nFetchOut==0 );
  assert( nNew>pFd->mmapSize );
  assert( nNew<=pFd->mmapSizeMax );
  assert( nNew>0 );
  assert( pFd->mmapSizeActual>=pFd->mmapSize );
  assert( MAP_FAILED!=0 );

  if( (pFd->ctrlFlags & UNIXFILE_RDONLY)==0 ) flags |= PROT_WRITE;

  if( pOrig ){
#if HAVE_MREMAP
    i64 nReuse = pFd->mmapSize;
#else
    const int szSyspage = osGetpagesize();
    i64 nReuse = (pFd->mmapSize & ~(szSyspage-1));
#endif
    u8 *pReq = &pOrig[nReuse];

    /* Unmap any pages of the existing mapping that cannot be reused. */
    if( nReuse!=nOrig ){
      osMunmap(pReq, nOrig-nReuse);
    }

#if HAVE_MREMAP
    pNew = osMremap(pOrig, nReuse, nNew, MREMAP_MAYMOVE);
    zErr = "mremap";
#else
    pNew = osMmap(pReq, nNew-nReuse, flags, MAP_SHARED, h, nReuse);
    if( pNew!=MAP_FAILED ){
      if( pNew!=pReq ){
        osMunmap(pNew, nNew - nReuse);
        pNew = 0;
      }else{
        pNew = pOrig;
      }
    }
#endif

    /* The attempt to extend the existing mapping failed. Free it. */
    if( pNew==MAP_FAILED || pNew==0 ){
      osMunmap(pOrig, nReuse);
    }
  }

  /* If pNew is still NULL, try to create an entirely new mapping. */
  if( pNew==0 ){
    pNew = osMmap(0, nNew, flags, MAP_SHARED, h, 0);
  }

  if( pNew==MAP_FAILED ){
    pNew = 0;
    nNew = 0;
    unixLogError(SQLITE_OK, zErr, pFd->zPath);

    /* If the mmap() above failed, assume that all subsequent mmap() calls
    ** will probably fail too. Fall back to using xRead/xWrite exclusively
    ** in this case.  */
    pFd->mmapSizeMax = 0;
  }
  pFd->pMapRegion = (void *)pNew;
  pFd->mmapSize = pFd->mmapSizeActual = nNew;
}

/*
** Memory map or remap the file opened by file-descriptor pFd (if the file
** is already mapped, the existing mapping is replaced by the new). Or, if 
** there already exists a mapping for this file, and there are still 
** outstanding xFetch() references to it, this function is a no-op.
**
** If parameter nByte is non-negative, then it is the requested size of 
** the mapping to create. Otherwise, if nByte is less than zero, then the 
** requested size is the size of the file on disk. The actual size of the
** created mapping is either the requested size or the value configured 
** using SQLITE_FCNTL_MMAP_LIMIT, whichever is smaller.
**
** SQLITE_OK is returned if no error occurs (even if the mapping is not
** recreated as a result of outstanding references) or an SQLite error
** code otherwise.
*/
static int unixMapfile(unixFile *pFd, i64 nByte){
  i64 nMap = nByte;
  int rc;

  assert( nMap>=0 || pFd->nFetchOut==0 );
  if( pFd->nFetchOut>0 ) return SQLITE_OK;

  if( nMap<0 ){
    struct stat statbuf;          /* Low-level file information */
    rc = osFstat(pFd->h, &statbuf);
    if( rc!=SQLITE_OK ){
      return SQLITE_IOERR_FSTAT;
    }
    nMap = statbuf.st_size;
  }
  if( nMap>pFd->mmapSizeMax ){
    nMap = pFd->mmapSizeMax;
  }

  if( nMap!=pFd->mmapSize ){
    if( nMap>0 ){
      unixRemapfile(pFd, nMap);
    }else{
      unixUnmapfile(pFd);
    }
  }

  return SQLITE_OK;
}
#endif /* SQLITE_MAX_MMAP_SIZE>0 */

/*
** If possible, return a pointer to a mapping of file fd starting at offset
** iOff. The mapping must be valid for at least nAmt bytes.
**
** If such a pointer can be obtained, store it in *pp and return SQLITE_OK.
** Or, if one cannot but no error occurs, set *pp to 0 and return SQLITE_OK.
** Finally, if an error does occur, return an SQLite error code. The final
** value of *pp is undefined in this case.
**
** If this function does return a pointer, the caller must eventually 
** release the reference by calling unixUnfetch().
*/
static int unixFetch(sqlite3_file *fd, i64 iOff, int nAmt, void **pp){
#if SQLITE_MAX_MMAP_SIZE>0
  unixFile *pFd = (unixFile *)fd;   /* The underlying database file */
#endif
  *pp = 0;

#if SQLITE_MAX_MMAP_SIZE>0
  if( pFd->mmapSizeMax>0 ){
    if( pFd->pMapRegion==0 ){
      int rc = unixMapfile(pFd, -1);
      if( rc!=SQLITE_OK ) return rc;
    }
    if( pFd->mmapSize >= iOff+nAmt ){
      *pp = &((u8 *)pFd->pMapRegion)[iOff];
      pFd->nFetchOut++;
    }
  }
#endif
  return SQLITE_OK;
}

/*
** If the third argument is non-NULL, then this function releases a 
** reference obtained by an earlier call to unixFetch(). The second
** argument passed to this function must be the same as the corresponding
** argument that was passed to the unixFetch() invocation. 
**
** Or, if the third argument is NULL, then this function is being called 
** to inform the VFS layer that, according to POSIX, any existing mapping 
** may now be invalid and should be unmapped.
*/
static int unixUnfetch(sqlite3_file *fd, i64 iOff, void *p){
#if SQLITE_MAX_MMAP_SIZE>0
  unixFile *pFd = (unixFile *)fd;   /* The underlying database file */
  UNUSED_PARAMETER(iOff);

  /* If p==0 (unmap the entire file) then there must be no outstanding 
  ** xFetch references. Or, if p!=0 (meaning it is an xFetch reference),
  ** then there must be at least one outstanding.  */
  assert( (p==0)==(pFd->nFetchOut==0) );

  /* If p!=0, it must match the iOff value. */
  assert( p==0 || p==&((u8 *)pFd->pMapRegion)[iOff] );

  if( p ){
    pFd->nFetchOut--;
  }else{
    unixUnmapfile(pFd);
  }

  assert( pFd->nFetchOut>=0 );
#else
  UNUSED_PARAMETER(fd);
  UNUSED_PARAMETER(p);
  UNUSED_PARAMETER(iOff);
#endif
  return SQLITE_OK;
}
>>>>>>> 6fca85d8

/*
** Here ends the implementation of all sqlite3_file methods.
**
********************** End sqlite3_file Methods *******************************
******************************************************************************/

/*
** This division contains definitions of sqlite3_io_methods objects that
** implement various file locking strategies.  It also contains definitions
** of "finder" functions.  A finder-function is used to locate the appropriate
** sqlite3_io_methods object for a particular database file.  The pAppData
** field of the sqlite3_vfs VFS objects are initialized to be pointers to
** the correct finder-function for that VFS.
**
** Most finder functions return a pointer to a fixed sqlite3_io_methods
** object.  The only interesting finder-function is autolockIoFinder, which
** looks at the filesystem type and tries to guess the best locking
** strategy from that.
**
** For finder-funtion F, two objects are created:
**
**    (1) The real finder-function named "FImpt()".
**
**    (2) A constant pointer to this function named just "F".
**
**
** A pointer to the F pointer is used as the pAppData value for VFS
** objects.  We have to do this instead of letting pAppData point
** directly at the finder-function since C90 rules prevent a void*
** from be cast into a function pointer.
**
**
** Each instance of this macro generates two objects:
**
**   *  A constant sqlite3_io_methods object call METHOD that has locking
**      methods CLOSE, LOCK, UNLOCK, CKRESLOCK.
**
**   *  An I/O method finder function called FINDER that returns a pointer
**      to the METHOD object in the previous bullet.
*/
#define IOMETHODS(FINDER, METHOD, VERSION, CLOSE, LOCK, UNLOCK, CKLOCK)      \
static const sqlite3_io_methods METHOD = {                                   \
   VERSION,                    /* iVersion */                                \
   CLOSE,                      /* xClose */                                  \
   unixRead,                   /* xRead */                                   \
   unixWrite,                  /* xWrite */                                  \
   unixTruncate,               /* xTruncate */                               \
   unixSync,                   /* xSync */                                   \
   unixFileSize,               /* xFileSize */                               \
   LOCK,                       /* xLock */                                   \
   UNLOCK,                     /* xUnlock */                                 \
   CKLOCK,                     /* xCheckReservedLock */                      \
   unixFileControl,            /* xFileControl */                            \
   unixSectorSize,             /* xSectorSize */                             \
   unixDeviceCharacteristics,  /* xDeviceCapabilities */                     \
   unixShmMap,                 /* xShmMap */                                 \
   unixShmLock,                /* xShmLock */                                \
   unixShmBarrier,             /* xShmBarrier */                             \
   unixShmUnmap,               /* xShmUnmap */                               \
   unixFetch,                  /* xFetch */                                  \
   unixUnfetch,                /* xUnfetch */                                \
};                                                                           \
static const sqlite3_io_methods *FINDER##Impl(const char *z, unixFile *p){   \
  UNUSED_PARAMETER(z); UNUSED_PARAMETER(p);                                  \
  return &METHOD;                                                            \
}                                                                            \
static const sqlite3_io_methods *(*const FINDER)(const char*,unixFile *p)    \
    = FINDER##Impl;

/*
** Here are all of the sqlite3_io_methods objects for each of the
** locking strategies.  Functions that return pointers to these methods
** are also created.
*/
IOMETHODS(
  posixIoFinder,            /* Finder function name */
  posixIoMethods,           /* sqlite3_io_methods object name */
  3,                        /* shared memory and mmap are enabled */
  unixClose,                /* xClose method */
  unixLock,                 /* xLock method */
  unixUnlock,               /* xUnlock method */
  unixCheckReservedLock     /* xCheckReservedLock method */
)
IOMETHODS(
  nolockIoFinder,           /* Finder function name */
  nolockIoMethods,          /* sqlite3_io_methods object name */
  2,                        /* shared memory is enabled */
  nolockClose,              /* xClose method */
  nolockLock,               /* xLock method */
  nolockUnlock,             /* xUnlock method */
  nolockCheckReservedLock   /* xCheckReservedLock method */
)
IOMETHODS(
  dotlockIoFinder,          /* Finder function name */
  dotlockIoMethods,         /* sqlite3_io_methods object name */
  1,                        /* shared memory is disabled */
  dotlockClose,             /* xClose method */
  dotlockLock,              /* xLock method */
  dotlockUnlock,            /* xUnlock method */
  dotlockCheckReservedLock  /* xCheckReservedLock method */
)

#if SQLITE_ENABLE_LOCKING_STYLE && !OS_VXWORKS
IOMETHODS(
  flockIoFinder,            /* Finder function name */
  flockIoMethods,           /* sqlite3_io_methods object name */
  1,                        /* shared memory is disabled */
  flockClose,               /* xClose method */
  flockLock,                /* xLock method */
  flockUnlock,              /* xUnlock method */
  flockCheckReservedLock    /* xCheckReservedLock method */
)
#endif

#if OS_VXWORKS
IOMETHODS(
  semIoFinder,              /* Finder function name */
  semIoMethods,             /* sqlite3_io_methods object name */
  1,                        /* shared memory is disabled */
  semClose,                 /* xClose method */
  semLock,                  /* xLock method */
  semUnlock,                /* xUnlock method */
  semCheckReservedLock      /* xCheckReservedLock method */
)
#endif

#if defined(__APPLE__) && SQLITE_ENABLE_LOCKING_STYLE
IOMETHODS(
  afpIoFinder,              /* Finder function name */
  afpIoMethods,             /* sqlite3_io_methods object name */
  1,                        /* shared memory is disabled */
  afpClose,                 /* xClose method */
  afpLock,                  /* xLock method */
  afpUnlock,                /* xUnlock method */
  afpCheckReservedLock      /* xCheckReservedLock method */
)
#endif

/*
** The proxy locking method is a "super-method" in the sense that it
** opens secondary file descriptors for the conch and lock files and
** it uses proxy, dot-file, AFP, and flock() locking methods on those
** secondary files.  For this reason, the division that implements
** proxy locking is located much further down in the file.  But we need
** to go ahead and define the sqlite3_io_methods and finder function
** for proxy locking here.  So we forward declare the I/O methods.
*/
#if defined(__APPLE__) && SQLITE_ENABLE_LOCKING_STYLE
static int proxyClose(sqlite3_file*);
static int proxyLock(sqlite3_file*, int);
static int proxyUnlock(sqlite3_file*, int);
static int proxyCheckReservedLock(sqlite3_file*, int*);
IOMETHODS(
  proxyIoFinder,            /* Finder function name */
  proxyIoMethods,           /* sqlite3_io_methods object name */
  2,                        /* shared memory is enabled */
  proxyClose,               /* xClose method */
  proxyLock,                /* xLock method */
  proxyUnlock,              /* xUnlock method */
  proxyCheckReservedLock    /* xCheckReservedLock method */
)
#endif

/* nfs lockd on OSX 10.3+ doesn't clear write locks when a read lock is set */
#if defined(__APPLE__) && SQLITE_ENABLE_LOCKING_STYLE
IOMETHODS(
  nfsIoFinder,               /* Finder function name */
  nfsIoMethods,              /* sqlite3_io_methods object name */
  1,                         /* shared memory is disabled */
  unixClose,                 /* xClose method */
  unixLock,                  /* xLock method */
  nfsUnlock,                 /* xUnlock method */
  unixCheckReservedLock      /* xCheckReservedLock method */
)
#endif

#if defined(__APPLE__) && SQLITE_ENABLE_LOCKING_STYLE
/* 
** This "finder" function attempts to determine the best locking strategy 
** for the database file "filePath".  It then returns the sqlite3_io_methods
** object that implements that strategy.
**
** This is for MacOSX only.
*/
static const sqlite3_io_methods *autolockIoFinderImpl(
  const char *filePath,    /* name of the database file */
  unixFile *pNew           /* open file object for the database file */
){
  static const struct Mapping {
    const char *zFilesystem;              /* Filesystem type name */
    const sqlite3_io_methods *pMethods;   /* Appropriate locking method */
  } aMap[] = {
    { "hfs",    &posixIoMethods },
    { "ufs",    &posixIoMethods },
    { "afpfs",  &afpIoMethods },
    { "smbfs",  &afpIoMethods },
    { "webdav", &nolockIoMethods },
    { 0, 0 }
  };
  int i;
  struct statfs fsInfo;
  struct flock lockInfo;

  if( !filePath ){
    /* If filePath==NULL that means we are dealing with a transient file
    ** that does not need to be locked. */
    return &nolockIoMethods;
  }
  if( statfs(filePath, &fsInfo) != -1 ){
    if( fsInfo.f_flags & MNT_RDONLY ){
      return &nolockIoMethods;
    }
    for(i=0; aMap[i].zFilesystem; i++){
      if( strcmp(fsInfo.f_fstypename, aMap[i].zFilesystem)==0 ){
        return aMap[i].pMethods;
      }
    }
  }

  /* Default case. Handles, amongst others, "nfs".
  ** Test byte-range lock using fcntl(). If the call succeeds, 
  ** assume that the file-system supports POSIX style locks. 
  */
  lockInfo.l_len = 1;
  lockInfo.l_start = 0;
  lockInfo.l_whence = SEEK_SET;
  lockInfo.l_type = F_RDLCK;
  if( osFcntl(pNew->h, F_GETLK, &lockInfo)!=-1 ) {
    if( strcmp(fsInfo.f_fstypename, "nfs")==0 ){
      return &nfsIoMethods;
    } else {
      return &posixIoMethods;
    }
  }else{
    return &dotlockIoMethods;
  }
}
static const sqlite3_io_methods 
  *(*const autolockIoFinder)(const char*,unixFile*) = autolockIoFinderImpl;

#endif /* defined(__APPLE__) && SQLITE_ENABLE_LOCKING_STYLE */

#if OS_VXWORKS && SQLITE_ENABLE_LOCKING_STYLE
/* 
** This "finder" function attempts to determine the best locking strategy 
** for the database file "filePath".  It then returns the sqlite3_io_methods
** object that implements that strategy.
**
** This is for VXWorks only.
*/
static const sqlite3_io_methods *autolockIoFinderImpl(
  const char *filePath,    /* name of the database file */
  unixFile *pNew           /* the open file object */
){
  struct flock lockInfo;

  if( !filePath ){
    /* If filePath==NULL that means we are dealing with a transient file
    ** that does not need to be locked. */
    return &nolockIoMethods;
  }

  /* Test if fcntl() is supported and use POSIX style locks.
  ** Otherwise fall back to the named semaphore method.
  */
  lockInfo.l_len = 1;
  lockInfo.l_start = 0;
  lockInfo.l_whence = SEEK_SET;
  lockInfo.l_type = F_RDLCK;
  if( osFcntl(pNew->h, F_GETLK, &lockInfo)!=-1 ) {
    return &posixIoMethods;
  }else{
    return &semIoMethods;
  }
}
static const sqlite3_io_methods 
  *(*const autolockIoFinder)(const char*,unixFile*) = autolockIoFinderImpl;

#endif /* OS_VXWORKS && SQLITE_ENABLE_LOCKING_STYLE */

/*
** An abstract type for a pointer to a IO method finder function:
*/
typedef const sqlite3_io_methods *(*finder_type)(const char*,unixFile*);


/****************************************************************************
**************************** sqlite3_vfs methods ****************************
**
** This division contains the implementation of methods on the
** sqlite3_vfs object.
*/

/*
** Initialize the contents of the unixFile structure pointed to by pId.
*/
static int fillInUnixFile(
  sqlite3_vfs *pVfs,      /* Pointer to vfs object */
  int h,                  /* Open file descriptor of file being opened */
  sqlite3_file *pId,      /* Write to the unixFile structure here */
  const char *zFilename,  /* Name of the file being opened */
  int ctrlFlags           /* Zero or more UNIXFILE_* values */
){
  const sqlite3_io_methods *pLockingStyle;
  unixFile *pNew = (unixFile *)pId;
  int rc = SQLITE_OK;

  assert( pNew->pInode==NULL );

  /* Usually the path zFilename should not be a relative pathname. The
  ** exception is when opening the proxy "conch" file in builds that
  ** include the special Apple locking styles.
  */
#if defined(__APPLE__) && SQLITE_ENABLE_LOCKING_STYLE
  assert( zFilename==0 || zFilename[0]=='/' 
    || pVfs->pAppData==(void*)&autolockIoFinder );
#else
  assert( zFilename==0 || zFilename[0]=='/' );
#endif

  /* No locking occurs in temporary files */
  assert( zFilename!=0 || (ctrlFlags & UNIXFILE_NOLOCK)!=0 );

  OSTRACE(("OPEN    %-3d %s\n", h, zFilename));
  pNew->h = h;
  pNew->pVfs = pVfs;
  pNew->zPath = zFilename;
  pNew->ctrlFlags = (u8)ctrlFlags;
#if SQLITE_MAX_MMAP_SIZE>0
  pNew->mmapSizeMax = sqlite3GlobalConfig.szMmap;
#endif
  if( sqlite3_uri_boolean(((ctrlFlags & UNIXFILE_URI) ? zFilename : 0),
                           "psow", SQLITE_POWERSAFE_OVERWRITE) ){
    pNew->ctrlFlags |= UNIXFILE_PSOW;
  }
  if( strcmp(pVfs->zName,"unix-excl")==0 ){
    pNew->ctrlFlags |= UNIXFILE_EXCL;
  }

#if OS_VXWORKS
  pNew->pId = vxworksFindFileId(zFilename);
  if( pNew->pId==0 ){
    ctrlFlags |= UNIXFILE_NOLOCK;
    rc = SQLITE_NOMEM;
  }
#endif

  if( ctrlFlags & UNIXFILE_NOLOCK ){
    pLockingStyle = &nolockIoMethods;
  }else{
    pLockingStyle = (**(finder_type*)pVfs->pAppData)(zFilename, pNew);
#if SQLITE_ENABLE_LOCKING_STYLE
    /* Cache zFilename in the locking context (AFP and dotlock override) for
    ** proxyLock activation is possible (remote proxy is based on db name)
    ** zFilename remains valid until file is closed, to support */
    pNew->lockingContext = (void*)zFilename;
#endif
  }

  if( pLockingStyle == &posixIoMethods
#if defined(__APPLE__) && SQLITE_ENABLE_LOCKING_STYLE
    || pLockingStyle == &nfsIoMethods
#endif
     /* support WAL mode on read only mounted filesystem */
    || pLockingStyle == &nolockIoMethods 
  ){
    unixEnterMutex();
    rc = findInodeInfo(pNew, &pNew->pInode);
    if( rc!=SQLITE_OK ){
      /* If an error occurred in findInodeInfo(), close the file descriptor
      ** immediately, before releasing the mutex. findInodeInfo() may fail
      ** in two scenarios:
      **
      **   (a) A call to fstat() failed.
      **   (b) A malloc failed.
      **
      ** Scenario (b) may only occur if the process is holding no other
      ** file descriptors open on the same file. If there were other file
      ** descriptors on this file, then no malloc would be required by
      ** findInodeInfo(). If this is the case, it is quite safe to close
      ** handle h - as it is guaranteed that no posix locks will be released
      ** by doing so.
      **
      ** If scenario (a) caused the error then things are not so safe. The
      ** implicit assumption here is that if fstat() fails, things are in
      ** such bad shape that dropping a lock or two doesn't matter much.
      */
      robust_close(pNew, h, __LINE__);
      h = -1;
    }
    unixLeaveMutex();
  }

#if SQLITE_ENABLE_LOCKING_STYLE && defined(__APPLE__)
  else if( pLockingStyle == &afpIoMethods ){
    /* AFP locking uses the file path so it needs to be included in
    ** the afpLockingContext.
    */
    afpLockingContext *pCtx;
    pNew->lockingContext = pCtx = sqlite3_malloc( sizeof(*pCtx) );
    if( pCtx==0 ){
      rc = SQLITE_NOMEM;
    }else{
      /* NB: zFilename exists and remains valid until the file is closed
      ** according to requirement F11141.  So we do not need to make a
      ** copy of the filename. */
      pCtx->dbPath = zFilename;
      pCtx->reserved = 0;
      srandomdev();
      unixEnterMutex();
      rc = findInodeInfo(pNew, &pNew->pInode);
      if( rc!=SQLITE_OK ){
        sqlite3_free(pNew->lockingContext);
        robust_close(pNew, h, __LINE__);
        h = -1;
      }
      unixLeaveMutex();        
    }
  }
#endif

  else if( pLockingStyle == &dotlockIoMethods ){
    /* Dotfile locking uses the file path so it needs to be included in
    ** the dotlockLockingContext 
    */
    char *zLockFile;
    int nFilename;
    assert( zFilename!=0 );
    nFilename = (int)strlen(zFilename) + 6;
    zLockFile = (char *)sqlite3_malloc(nFilename);
    if( zLockFile==0 ){
      rc = SQLITE_NOMEM;
    }else{
      sqlite3_snprintf(nFilename, zLockFile, "%s" DOTLOCK_SUFFIX, zFilename);
    }
    pNew->lockingContext = zLockFile;
  }

#if OS_VXWORKS
  else if( pLockingStyle == &semIoMethods ){
    /* Named semaphore locking uses the file path so it needs to be
    ** included in the semLockingContext
    */
    unixEnterMutex();
    rc = findInodeInfo(pNew, &pNew->pInode);
    if( (rc==SQLITE_OK) && (pNew->pInode->pSem==NULL) ){
      char *zSemName = pNew->pInode->aSemName;
      int n;
      sqlite3_snprintf(MAX_PATHNAME, zSemName, "/%s.sem",
                       pNew->pId->zCanonicalName);
      for( n=1; zSemName[n]; n++ )
        if( zSemName[n]=='/' ) zSemName[n] = '_';
      pNew->pInode->pSem = sem_open(zSemName, O_CREAT, 0666, 1);
      if( pNew->pInode->pSem == SEM_FAILED ){
        rc = SQLITE_NOMEM;
        pNew->pInode->aSemName[0] = '\0';
      }
    }
    unixLeaveMutex();
  }
#endif
  
  pNew->lastErrno = 0;
#if OS_VXWORKS
  if( rc!=SQLITE_OK ){
    if( h>=0 ) robust_close(pNew, h, __LINE__);
    h = -1;
    osUnlink(zFilename);
    pNew->ctrlFlags |= UNIXFILE_DELETE;
  }
#endif
  if( rc!=SQLITE_OK ){
    if( h>=0 ) robust_close(pNew, h, __LINE__);
  }else{
    pNew->pMethod = pLockingStyle;
    OpenCounter(+1);
    verifyDbFile(pNew);
  }
  return rc;
}

/*
** Return the name of a directory in which to put temporary files.
** If no suitable temporary file directory can be found, return NULL.
*/
static const char *unixTempFileDir(void){
  static const char *azDirs[] = {
     0,
     0,
     0,
     "/var/tmp",
     "/usr/tmp",
     "/tmp",
     0        /* List terminator */
  };
  unsigned int i;
  struct stat buf;
  const char *zDir = 0;

  azDirs[0] = sqlite3_temp_directory;
  if( !azDirs[1] ) azDirs[1] = getenv("SQLITE_TMPDIR");
  if( !azDirs[2] ) azDirs[2] = getenv("TMPDIR");
  for(i=0; i<sizeof(azDirs)/sizeof(azDirs[0]); zDir=azDirs[i++]){
    if( zDir==0 ) continue;
    if( osStat(zDir, &buf) ) continue;
    if( !S_ISDIR(buf.st_mode) ) continue;
    if( osAccess(zDir, 07) ) continue;
    break;
  }
  return zDir;
}

/*
** Create a temporary file name in zBuf.  zBuf must be allocated
** by the calling process and must be big enough to hold at least
** pVfs->mxPathname bytes.
*/
static int unixGetTempname(int nBuf, char *zBuf){
  static const unsigned char zChars[] =
    "abcdefghijklmnopqrstuvwxyz"
    "ABCDEFGHIJKLMNOPQRSTUVWXYZ"
    "0123456789";
  unsigned int i, j;
  const char *zDir;

  /* It's odd to simulate an io-error here, but really this is just
  ** using the io-error infrastructure to test that SQLite handles this
  ** function failing. 
  */
  SimulateIOError( return SQLITE_IOERR );

  zDir = unixTempFileDir();
  if( zDir==0 ) zDir = ".";

  /* Check that the output buffer is large enough for the temporary file 
  ** name. If it is not, return SQLITE_ERROR.
  */
  if( (strlen(zDir) + strlen(SQLITE_TEMP_FILE_PREFIX) + 18) >= (size_t)nBuf ){
    return SQLITE_ERROR;
  }

  do{
    sqlite3_snprintf(nBuf-18, zBuf, "%s/"SQLITE_TEMP_FILE_PREFIX, zDir);
    j = (int)strlen(zBuf);
    sqlite3_randomness(15, &zBuf[j]);
    for(i=0; i<15; i++, j++){
      zBuf[j] = (char)zChars[ ((unsigned char)zBuf[j])%(sizeof(zChars)-1) ];
    }
    zBuf[j] = 0;
    zBuf[j+1] = 0;
  }while( osAccess(zBuf,0)==0 );
  return SQLITE_OK;
}

#if SQLITE_ENABLE_LOCKING_STYLE && defined(__APPLE__)
/*
** Routine to transform a unixFile into a proxy-locking unixFile.
** Implementation in the proxy-lock division, but used by unixOpen()
** if SQLITE_PREFER_PROXY_LOCKING is defined.
*/
static int proxyTransformUnixFile(unixFile*, const char*);
#endif

/*
** Search for an unused file descriptor that was opened on the database 
** file (not a journal or master-journal file) identified by pathname
** zPath with SQLITE_OPEN_XXX flags matching those passed as the second
** argument to this function.
**
** Such a file descriptor may exist if a database connection was closed
** but the associated file descriptor could not be closed because some
** other file descriptor open on the same file is holding a file-lock.
** Refer to comments in the unixClose() function and the lengthy comment
** describing "Posix Advisory Locking" at the start of this file for 
** further details. Also, ticket #4018.
**
** If a suitable file descriptor is found, then it is returned. If no
** such file descriptor is located, -1 is returned.
*/
static UnixUnusedFd *findReusableFd(const char *zPath, int flags){
  UnixUnusedFd *pUnused = 0;

  /* Do not search for an unused file descriptor on vxworks. Not because
  ** vxworks would not benefit from the change (it might, we're not sure),
  ** but because no way to test it is currently available. It is better 
  ** not to risk breaking vxworks support for the sake of such an obscure 
  ** feature.  */
#if !OS_VXWORKS
  struct stat sStat;                   /* Results of stat() call */

  /* A stat() call may fail for various reasons. If this happens, it is
  ** almost certain that an open() call on the same path will also fail.
  ** For this reason, if an error occurs in the stat() call here, it is
  ** ignored and -1 is returned. The caller will try to open a new file
  ** descriptor on the same path, fail, and return an error to SQLite.
  **
  ** Even if a subsequent open() call does succeed, the consequences of
  ** not searching for a resusable file descriptor are not dire.  */
  if( 0==osStat(zPath, &sStat) ){
    unixInodeInfo *pInode;

    unixEnterMutex();
    pInode = inodeList;
    while( pInode && (pInode->fileId.dev!=sStat.st_dev
                     || pInode->fileId.ino!=sStat.st_ino) ){
       pInode = pInode->pNext;
    }
    if( pInode ){
      UnixUnusedFd **pp;
      for(pp=&pInode->pUnused; *pp && (*pp)->flags!=flags; pp=&((*pp)->pNext));
      pUnused = *pp;
      if( pUnused ){
        *pp = pUnused->pNext;
      }
    }
    unixLeaveMutex();
  }
#endif    /* if !OS_VXWORKS */
  return pUnused;
}

/*
** This function is called by unixOpen() to determine the unix permissions
** to create new files with. If no error occurs, then SQLITE_OK is returned
** and a value suitable for passing as the third argument to open(2) is
** written to *pMode. If an IO error occurs, an SQLite error code is 
** returned and the value of *pMode is not modified.
**
** In most cases cases, this routine sets *pMode to 0, which will become
** an indication to robust_open() to create the file using
** SQLITE_DEFAULT_FILE_PERMISSIONS adjusted by the umask.
** But if the file being opened is a WAL or regular journal file, then 
** this function queries the file-system for the permissions on the 
** corresponding database file and sets *pMode to this value. Whenever 
** possible, WAL and journal files are created using the same permissions 
** as the associated database file.
**
** If the SQLITE_ENABLE_8_3_NAMES option is enabled, then the
** original filename is unavailable.  But 8_3_NAMES is only used for
** FAT filesystems and permissions do not matter there, so just use
** the default permissions.
*/
static int findCreateFileMode(
  const char *zPath,              /* Path of file (possibly) being created */
  int flags,                      /* Flags passed as 4th argument to xOpen() */
  mode_t *pMode,                  /* OUT: Permissions to open file with */
  uid_t *pUid,                    /* OUT: uid to set on the file */
  gid_t *pGid                     /* OUT: gid to set on the file */
){
  int rc = SQLITE_OK;             /* Return Code */
  *pMode = 0;
  *pUid = 0;
  *pGid = 0;
  if( flags & (SQLITE_OPEN_WAL|SQLITE_OPEN_MAIN_JOURNAL) ){
    char zDb[MAX_PATHNAME+1];     /* Database file path */
    int nDb;                      /* Number of valid bytes in zDb */
    struct stat sStat;            /* Output of stat() on database file */

    /* zPath is a path to a WAL or journal file. The following block derives
    ** the path to the associated database file from zPath. This block handles
    ** the following naming conventions:
    **
    **   "<path to db>-journal"
    **   "<path to db>-wal"
    **   "<path to db>-journalNN"
    **   "<path to db>-walNN"
    **
    ** where NN is a decimal number. The NN naming schemes are 
    ** used by the test_multiplex.c module.
    */
    nDb = sqlite3Strlen30(zPath) - 1; 
#ifdef SQLITE_ENABLE_8_3_NAMES
    while( nDb>0 && sqlite3Isalnum(zPath[nDb]) ) nDb--;
    if( nDb==0 || zPath[nDb]!='-' ) return SQLITE_OK;
#else
    while( zPath[nDb]!='-' ){
      assert( nDb>0 );
      assert( zPath[nDb]!='\n' );
      nDb--;
    }
#endif
    memcpy(zDb, zPath, nDb);
    zDb[nDb] = '\0';

    if( 0==osStat(zDb, &sStat) ){
      *pMode = sStat.st_mode & 0777;
      *pUid = sStat.st_uid;
      *pGid = sStat.st_gid;
    }else{
      rc = SQLITE_IOERR_FSTAT;
    }
  }else if( flags & SQLITE_OPEN_DELETEONCLOSE ){
    *pMode = 0600;
  }
  return rc;
}

/*
** Open the file zPath.
** 
** Previously, the SQLite OS layer used three functions in place of this
** one:
**
**     sqlite3OsOpenReadWrite();
**     sqlite3OsOpenReadOnly();
**     sqlite3OsOpenExclusive();
**
** These calls correspond to the following combinations of flags:
**
**     ReadWrite() ->     (READWRITE | CREATE)
**     ReadOnly()  ->     (READONLY) 
**     OpenExclusive() -> (READWRITE | CREATE | EXCLUSIVE)
**
** The old OpenExclusive() accepted a boolean argument - "delFlag". If
** true, the file was configured to be automatically deleted when the
** file handle closed. To achieve the same effect using this new 
** interface, add the DELETEONCLOSE flag to those specified above for 
** OpenExclusive().
*/
static int unixOpen(
  sqlite3_vfs *pVfs,           /* The VFS for which this is the xOpen method */
  const char *zPath,           /* Pathname of file to be opened */
  sqlite3_file *pFile,         /* The file descriptor to be filled in */
  int flags,                   /* Input flags to control the opening */
  int *pOutFlags               /* Output flags returned to SQLite core */
){
  unixFile *p = (unixFile *)pFile;
  int fd = -1;                   /* File descriptor returned by open() */
  int openFlags = 0;             /* Flags to pass to open() */
#if SQLITE_ENABLE_DATA_PROTECTION
  int eType = flags&0xFF0FFF00;  /* Type of file to open */
#else
  int eType = flags&0xFFFFFF00;  /* Type of file to open */
#endif
  int noLock;                    /* True to omit locking primitives */
  int rc = SQLITE_OK;            /* Function Return Code */
  int ctrlFlags = 0;             /* UNIXFILE_* flags */

  int isExclusive  = (flags & SQLITE_OPEN_EXCLUSIVE);
  int isDelete     = (flags & SQLITE_OPEN_DELETEONCLOSE);
  int isCreate     = (flags & SQLITE_OPEN_CREATE);
  int isReadonly   = (flags & SQLITE_OPEN_READONLY);
  int isReadWrite  = (flags & SQLITE_OPEN_READWRITE);
#if SQLITE_ENABLE_LOCKING_STYLE
  int isAutoProxy  = (flags & SQLITE_OPEN_AUTOPROXY);
#endif
#if defined(__APPLE__) || SQLITE_ENABLE_LOCKING_STYLE
  struct statfs fsInfo;
#endif

  /* If creating a master or main-file journal, this function will open
  ** a file-descriptor on the directory too. The first time unixSync()
  ** is called the directory file descriptor will be fsync()ed and close()d.
  */
  int syncDir = (isCreate && (
        eType==SQLITE_OPEN_MASTER_JOURNAL 
     || eType==SQLITE_OPEN_MAIN_JOURNAL 
     || eType==SQLITE_OPEN_WAL
  ));

  /* If argument zPath is a NULL pointer, this function is required to open
  ** a temporary file. Use this buffer to store the file name in.
  */
  char zTmpname[MAX_PATHNAME+2];
  const char *zName = zPath;

  /* Check the following statements are true: 
  **
  **   (a) Exactly one of the READWRITE and READONLY flags must be set, and 
  **   (b) if CREATE is set, then READWRITE must also be set, and
  **   (c) if EXCLUSIVE is set, then CREATE must also be set.
  **   (d) if DELETEONCLOSE is set, then CREATE must also be set.
  */
  assert((isReadonly==0 || isReadWrite==0) && (isReadWrite || isReadonly));
  assert(isCreate==0 || isReadWrite);
  assert(isExclusive==0 || isCreate);
  assert(isDelete==0 || isCreate);

  /* The main DB, main journal, WAL file and master journal are never 
  ** automatically deleted. Nor are they ever temporary files.  */
  assert( (!isDelete && zName) || eType!=SQLITE_OPEN_MAIN_DB );
  assert( (!isDelete && zName) || eType!=SQLITE_OPEN_MAIN_JOURNAL );
  assert( (!isDelete && zName) || eType!=SQLITE_OPEN_MASTER_JOURNAL );
  assert( (!isDelete && zName) || eType!=SQLITE_OPEN_WAL );

  /* Assert that the upper layer has set one of the "file-type" flags. */
  assert( eType==SQLITE_OPEN_MAIN_DB      || eType==SQLITE_OPEN_TEMP_DB 
       || eType==SQLITE_OPEN_MAIN_JOURNAL || eType==SQLITE_OPEN_TEMP_JOURNAL 
       || eType==SQLITE_OPEN_SUBJOURNAL   || eType==SQLITE_OPEN_MASTER_JOURNAL 
       || eType==SQLITE_OPEN_TRANSIENT_DB || eType==SQLITE_OPEN_WAL
  );

  /* Detect a pid change and reset the PRNG.  There is a race condition
  ** here such that two or more threads all trying to open databases at
  ** the same instant might all reset the PRNG.  But multiple resets
  ** are harmless.
  */
  if( randomnessPid!=getpid() ){
    randomnessPid = getpid();
    sqlite3_randomness(0,0);
  }

  memset(p, 0, sizeof(unixFile));

  if( eType==SQLITE_OPEN_MAIN_DB ){
    UnixUnusedFd *pUnused;
    pUnused = findReusableFd(zName, flags);
    if( pUnused ){
      fd = pUnused->fd;
    }else{
      pUnused = sqlite3_malloc(sizeof(*pUnused));
      if( !pUnused ){
        return SQLITE_NOMEM;
      }
    }
    p->pUnused = pUnused;

    /* Database filenames are double-zero terminated if they are not
    ** URIs with parameters.  Hence, they can always be passed into
    ** sqlite3_uri_parameter(). */
    assert( (flags & SQLITE_OPEN_URI) || zName[strlen(zName)+1]==0 );

  }else if( !zName ){
    /* If zName is NULL, the upper layer is requesting a temp file. */
    assert(isDelete && !syncDir);
    rc = unixGetTempname(MAX_PATHNAME+2, zTmpname);
    if( rc!=SQLITE_OK ){
      return rc;
    }
    zName = zTmpname;

    /* Generated temporary filenames are always double-zero terminated
    ** for use by sqlite3_uri_parameter(). */
    assert( zName[strlen(zName)+1]==0 );
  }

  /* Determine the value of the flags parameter passed to POSIX function
  ** open(). These must be calculated even if open() is not called, as
  ** they may be stored as part of the file handle and used by the 
  ** 'conch file' locking functions later on.  */
  if( isReadonly )  openFlags |= O_RDONLY;
  if( isReadWrite ) openFlags |= O_RDWR;
  if( isCreate )    openFlags |= O_CREAT;
  if( isExclusive ) openFlags |= (O_EXCL|O_NOFOLLOW);
  openFlags |= (O_LARGEFILE|O_BINARY);

#if SQLITE_ENABLE_DATA_PROTECTION
  p->protFlags = (flags & SQLITE_OPEN_FILEPROTECTION_MASK);
#endif
    
  if( fd<0 ){
    mode_t openMode;              /* Permissions to create file with */
    uid_t uid;                    /* Userid for the file */
    gid_t gid;                    /* Groupid for the file */
    rc = findCreateFileMode(zName, flags, &openMode, &uid, &gid);
    if( rc!=SQLITE_OK ){
      assert( !p->pUnused );
      assert( eType==SQLITE_OPEN_WAL || eType==SQLITE_OPEN_MAIN_JOURNAL );
      return rc;
    }
    fd = robust_open(zName, openFlags, openMode);
    OSTRACE(("OPENX   %-3d %s 0%o\n", fd, zName, openFlags));
    if( fd<0 && errno!=EISDIR && isReadWrite && !isExclusive ){
      /* Failed to open the file for read/write access. Try read-only. */
      flags &= ~(SQLITE_OPEN_READWRITE|SQLITE_OPEN_CREATE);
      openFlags &= ~(O_RDWR|O_CREAT);
      flags |= SQLITE_OPEN_READONLY;
      openFlags |= O_RDONLY;
      isReadonly = 1;
      fd = robust_open(zName, openFlags, openMode);
    }
    if( fd<0 ){
      rc = unixLogError(SQLITE_CANTOPEN_BKPT, "open", zName);
      goto open_finished;
    }

    /* if we're opening the wal or journal and running as root, set the
    ** journal uid/gid */
    if( !isReadonly && (flags & (SQLITE_OPEN_WAL|SQLITE_OPEN_MAIN_JOURNAL)) ){
      uid_t euid = geteuid();
      if( euid==0 && (euid!=uid || getegid()!=gid) ){
        if( osFchown(fd, uid, gid) ){
          rc = SQLITE_CANTOPEN_BKPT;
          goto open_finished;
        }
      }
    }
  }
  assert( fd>=0 );
  if( pOutFlags ){
    *pOutFlags = flags;
  }

  if( p->pUnused ){
    p->pUnused->fd = fd;
    p->pUnused->flags = flags;
  }

  if( isDelete ){
#if OS_VXWORKS
    zPath = zName;
#else
    osUnlink(zName);
#endif
  }
#if SQLITE_ENABLE_LOCKING_STYLE || defined(__APPLE__)
  else{
    p->openFlags = openFlags;
  }
#endif

  noLock = eType!=SQLITE_OPEN_MAIN_DB;

  
#if defined(__APPLE__) || SQLITE_ENABLE_LOCKING_STYLE
  if( fstatfs(fd, &fsInfo) == -1 ){
    storeLastErrno(p, errno);
    robust_close(p, fd, __LINE__);
    return SQLITE_IOERR_ACCESS;
  }
  if (0 == strncmp("msdos", fsInfo.f_fstypename, 5)) {
    ((unixFile*)pFile)->fsFlags |= SQLITE_FSFLAGS_IS_MSDOS;
  }
  if (0 == strncmp("exfat", fsInfo.f_fstypename, 5)) {
    ((unixFile*)pFile)->fsFlags |= SQLITE_FSFLAGS_IS_MSDOS;
  }
#endif

  /* Set up appropriate ctrlFlags */
  if( isDelete )                ctrlFlags |= UNIXFILE_DELETE;
  if( isReadonly )              ctrlFlags |= UNIXFILE_RDONLY;
  if( noLock )                  ctrlFlags |= UNIXFILE_NOLOCK;
  if( syncDir )                 ctrlFlags |= UNIXFILE_DIRSYNC;
  if( flags & SQLITE_OPEN_URI ) ctrlFlags |= UNIXFILE_URI;
#if defined(SQLITE_ENABLE_PERSIST_WAL)
  if( eType==SQLITE_OPEN_MAIN_DB ) {
    ctrlFlags |= UNIXFILE_PERSIST_WAL;
  }
#endif

#if SQLITE_ENABLE_LOCKING_STYLE
#if SQLITE_PREFER_PROXY_LOCKING
  isAutoProxy = 1;
#endif
  if( isAutoProxy && (zPath!=NULL) && (!noLock) && pVfs->xOpen ){
    char *envforce = getenv("SQLITE_FORCE_PROXY_LOCKING");
    int useProxy = 0;

    /* SQLITE_FORCE_PROXY_LOCKING==1 means force always use proxy, 0 means 
    ** never use proxy, NULL means use proxy for non-local files only.  */
    if( envforce!=NULL ){
      useProxy = atoi(envforce)>0;
    }else{
      useProxy = !(fsInfo.f_flags&MNT_LOCAL);
    }
    if( useProxy ){
      rc = fillInUnixFile(pVfs, fd, pFile, zPath, ctrlFlags);
      if( rc==SQLITE_OK ){
        /* cache the pMethod in case the transform fails */
        const struct sqlite3_io_methods *pMethod = pFile->pMethods;
        rc = proxyTransformUnixFile((unixFile*)pFile, ":auto:");
        if( rc!=SQLITE_OK ){
          /* Use unixClose to clean up the resources added in fillInUnixFile 
          ** and clear all the structure's references.  Specifically, 
          ** pFile->pMethods will be NULL so sqlite3OsClose will be a no-op 
          */
          if( pMethod!=NULL ){
            pMethod->xClose(pFile);
          }else{
            unixClose(pFile);
          }
          return rc;
        }
      }
      goto open_finished;
    }
  }
#endif
  
  rc = fillInUnixFile(pVfs, fd, pFile, zPath, ctrlFlags);

open_finished:
  if( rc!=SQLITE_OK ){
    sqlite3_free(p->pUnused);
  }
  return rc;
}


/*
** Delete the file at zPath. If the dirSync argument is true, fsync()
** the directory after deleting the file.
*/
static int unixDelete(
  sqlite3_vfs *NotUsed,     /* VFS containing this as the xDelete method */
  const char *zPath,        /* Name of file to be deleted */
  int dirSync               /* If true, fsync() directory after deleting file */
){
  int rc = SQLITE_OK;
  UNUSED_PARAMETER(NotUsed);
  SimulateIOError(return SQLITE_IOERR_DELETE);
  if( osUnlink(zPath)==(-1) ){
    if( errno==ENOENT ){
      rc = SQLITE_IOERR_DELETE_NOENT;
    }else{
      rc = unixLogError(SQLITE_IOERR_DELETE, "unlink", zPath);
    }
    return rc;
  }
#ifndef SQLITE_DISABLE_DIRSYNC
  if( (dirSync & 1)!=0 ){
    int fd;
    rc = osOpenDirectory(zPath, &fd);
    if( rc==SQLITE_OK ){
#if OS_VXWORKS
      if( fsync(fd)==-1 )
#else
      if( fsync(fd) )
#endif
      {
        rc = unixLogError(SQLITE_IOERR_DIR_FSYNC, "fsync", zPath);
      }
#if OSCLOSE_CHECK_CLOSE_IOERR
      if( close(fd)&&!rc ){
        rc = SQLITE_IOERR_DIR_CLOSE;
      }
#else
      robust_close(0, fd, __LINE__);
#endif
    }else if( rc==SQLITE_CANTOPEN ){
      rc = SQLITE_OK;
    }
  }
#endif
  return rc;
}

/*
** Test the existence of or access permissions of file zPath. The
** test performed depends on the value of flags:
**
**     SQLITE_ACCESS_EXISTS: Return 1 if the file exists
**     SQLITE_ACCESS_READWRITE: Return 1 if the file is read and writable.
**     SQLITE_ACCESS_READONLY: Return 1 if the file is readable.
**
** Otherwise return 0.
*/
static int unixAccess(
  sqlite3_vfs *NotUsed,   /* The VFS containing this xAccess method */
  const char *zPath,      /* Path of the file to examine */
  int flags,              /* What do we want to learn about the zPath file? */
  int *pResOut            /* Write result boolean here */
){
  int amode = 0;
  UNUSED_PARAMETER(NotUsed);
  SimulateIOError( return SQLITE_IOERR_ACCESS; );
  switch( flags ){
    case SQLITE_ACCESS_EXISTS:
      amode = F_OK;
      break;
    case SQLITE_ACCESS_READWRITE:
      amode = W_OK|R_OK;
      break;
    case SQLITE_ACCESS_READ:
      amode = R_OK;
      break;

    default:
      assert(!"Invalid flags argument");
  }
  *pResOut = (osAccess(zPath, amode)==0);
  if( flags==SQLITE_ACCESS_EXISTS && *pResOut ){
    struct stat buf;
    if( 0==osStat(zPath, &buf) && buf.st_size==0 ){
      *pResOut = 0;
    }
  }
  return SQLITE_OK;
}


/*
** Turn a relative pathname into a full pathname. The relative path
** is stored as a nul-terminated string in the buffer pointed to by
** zPath. 
**
** zOut points to a buffer of at least sqlite3_vfs.mxPathname bytes 
** (in this case, MAX_PATHNAME bytes). The full-path is written to
** this buffer before returning.
*/
static int unixFullPathname(
  sqlite3_vfs *pVfs,            /* Pointer to vfs object */
  const char *zPath,            /* Possibly relative input path */
  int nOut,                     /* Size of output buffer in bytes */
  char *zOut                    /* Output buffer */
){

  /* It's odd to simulate an io-error here, but really this is just
  ** using the io-error infrastructure to test that SQLite handles this
  ** function failing. This function could fail if, for example, the
  ** current working directory has been unlinked.
  */
  SimulateIOError( return SQLITE_ERROR );

  assert( pVfs->mxPathname==MAX_PATHNAME );
  UNUSED_PARAMETER(pVfs);

  zOut[nOut-1] = '\0';
  if( zPath[0]=='/' ){
    sqlite3_snprintf(nOut, zOut, "%s", zPath);
  }else{
    int nCwd;
    if( osGetcwd(zOut, nOut-1)==0 ){
      return unixLogError(SQLITE_CANTOPEN_BKPT, "getcwd", zPath);
    }
    nCwd = (int)strlen(zOut);
    sqlite3_snprintf(nOut-nCwd, &zOut[nCwd], "/%s", zPath);
  }
  return SQLITE_OK;
}


#ifndef SQLITE_OMIT_LOAD_EXTENSION
/*
** Interfaces for opening a shared library, finding entry points
** within the shared library, and closing the shared library.
*/
#include <dlfcn.h>
static void *unixDlOpen(sqlite3_vfs *NotUsed, const char *zFilename){
  UNUSED_PARAMETER(NotUsed);
  return dlopen(zFilename, RTLD_NOW | RTLD_GLOBAL);
}

/*
** SQLite calls this function immediately after a call to unixDlSym() or
** unixDlOpen() fails (returns a null pointer). If a more detailed error
** message is available, it is written to zBufOut. If no error message
** is available, zBufOut is left unmodified and SQLite uses a default
** error message.
*/
static void unixDlError(sqlite3_vfs *NotUsed, int nBuf, char *zBufOut){
  const char *zErr;
  UNUSED_PARAMETER(NotUsed);
  unixEnterMutex();
  zErr = dlerror();
  if( zErr ){
    sqlite3_snprintf(nBuf, zBufOut, "%s", zErr);
  }
  unixLeaveMutex();
}
static void (*unixDlSym(sqlite3_vfs *NotUsed, void *p, const char*zSym))(void){
  /* 
  ** GCC with -pedantic-errors says that C90 does not allow a void* to be
  ** cast into a pointer to a function.  And yet the library dlsym() routine
  ** returns a void* which is really a pointer to a function.  So how do we
  ** use dlsym() with -pedantic-errors?
  **
  ** Variable x below is defined to be a pointer to a function taking
  ** parameters void* and const char* and returning a pointer to a function.
  ** We initialize x by assigning it a pointer to the dlsym() function.
  ** (That assignment requires a cast.)  Then we call the function that
  ** x points to.  
  **
  ** This work-around is unlikely to work correctly on any system where
  ** you really cannot cast a function pointer into void*.  But then, on the
  ** other hand, dlsym() will not work on such a system either, so we have
  ** not really lost anything.
  */
  void (*(*x)(void*,const char*))(void);
  UNUSED_PARAMETER(NotUsed);
  x = (void(*(*)(void*,const char*))(void))dlsym;
  return (*x)(p, zSym);
}
static void unixDlClose(sqlite3_vfs *NotUsed, void *pHandle){
  UNUSED_PARAMETER(NotUsed);
  dlclose(pHandle);
}
#else /* if SQLITE_OMIT_LOAD_EXTENSION is defined: */
  #define unixDlOpen  0
  #define unixDlError 0
  #define unixDlSym   0
  #define unixDlClose 0
#endif

/*
** Write nBuf bytes of random data to the supplied buffer zBuf.
*/
static int unixRandomness(sqlite3_vfs *NotUsed, int nBuf, char *zBuf){
  UNUSED_PARAMETER(NotUsed);
  assert((size_t)nBuf>=(sizeof(time_t)+sizeof(int)));

  /* We have to initialize zBuf to prevent valgrind from reporting
  ** errors.  The reports issued by valgrind are incorrect - we would
  ** prefer that the randomness be increased by making use of the
  ** uninitialized space in zBuf - but valgrind errors tend to worry
  ** some users.  Rather than argue, it seems easier just to initialize
  ** the whole array and silence valgrind, even if that means less randomness
  ** in the random seed.
  **
  ** When testing, initializing zBuf[] to zero is all we do.  That means
  ** that we always use the same random number sequence.  This makes the
  ** tests repeatable.
  */
  memset(zBuf, 0, nBuf);
  randomnessPid = getpid();  
#if !defined(SQLITE_TEST)
  {
    int fd, got;
    fd = robust_open("/dev/urandom", O_RDONLY, 0);
    if( fd<0 ){
      time_t t;
      time(&t);
      memcpy(zBuf, &t, sizeof(t));
      memcpy(&zBuf[sizeof(t)], &randomnessPid, sizeof(randomnessPid));
      assert( sizeof(t)+sizeof(randomnessPid)<=(size_t)nBuf );
      nBuf = sizeof(t) + sizeof(randomnessPid);
    }else{
      do{ got = osRead(fd, zBuf, nBuf); }while( got<0 && errno==EINTR );
      robust_close(0, fd, __LINE__);
    }
  }
#endif
  return nBuf;
}


/*
** Sleep for a little while.  Return the amount of time slept.
** The argument is the number of microseconds we want to sleep.
** The return value is the number of microseconds of sleep actually
** requested from the underlying operating system, a number which
** might be greater than or equal to the argument, but not less
** than the argument.
*/
static int unixSleep(sqlite3_vfs *NotUsed, int microseconds){
#if OS_VXWORKS
  struct timespec sp;

  sp.tv_sec = microseconds / 1000000;
  sp.tv_nsec = (microseconds % 1000000) * 1000;
  nanosleep(&sp, NULL);
  UNUSED_PARAMETER(NotUsed);
  return microseconds;
#elif defined(HAVE_USLEEP) && HAVE_USLEEP
  usleep(microseconds);
  UNUSED_PARAMETER(NotUsed);
  return microseconds;
#else
  int seconds = (microseconds+999999)/1000000;
  sleep(seconds);
  UNUSED_PARAMETER(NotUsed);
  return seconds*1000000;
#endif
}

/*
** The following variable, if set to a non-zero value, is interpreted as
** the number of seconds since 1970 and is used to set the result of
** sqlite3OsCurrentTime() during testing.
*/
#ifdef SQLITE_TEST
int sqlite3_current_time = 0;  /* Fake system time in seconds since 1970. */
#endif

/*
** Find the current time (in Universal Coordinated Time).  Write into *piNow
** the current time and date as a Julian Day number times 86_400_000.  In
** other words, write into *piNow the number of milliseconds since the Julian
** epoch of noon in Greenwich on November 24, 4714 B.C according to the
** proleptic Gregorian calendar.
**
** On success, return SQLITE_OK.  Return SQLITE_ERROR if the time and date 
** cannot be found.
*/
static int unixCurrentTimeInt64(sqlite3_vfs *NotUsed, sqlite3_int64 *piNow){
  static const sqlite3_int64 unixEpoch = 24405875*(sqlite3_int64)8640000;
  int rc = SQLITE_OK;
#if defined(NO_GETTOD)
  time_t t;
  time(&t);
  *piNow = ((sqlite3_int64)t)*1000 + unixEpoch;
#elif OS_VXWORKS
  struct timespec sNow;
  clock_gettime(CLOCK_REALTIME, &sNow);
  *piNow = unixEpoch + 1000*(sqlite3_int64)sNow.tv_sec + sNow.tv_nsec/1000000;
#else
  struct timeval sNow;
  if( gettimeofday(&sNow, 0)==0 ){
    *piNow = unixEpoch + 1000*(sqlite3_int64)sNow.tv_sec + sNow.tv_usec/1000;
  }else{
    rc = SQLITE_ERROR;
  }
#endif

#ifdef SQLITE_TEST
  if( sqlite3_current_time ){
    *piNow = 1000*(sqlite3_int64)sqlite3_current_time + unixEpoch;
  }
#endif
  UNUSED_PARAMETER(NotUsed);
  return rc;
}

/*
** Find the current time (in Universal Coordinated Time).  Write the
** current time and date as a Julian Day number into *prNow and
** return 0.  Return 1 if the time and date cannot be found.
*/
static int unixCurrentTime(sqlite3_vfs *NotUsed, double *prNow){
  sqlite3_int64 i = 0;
  int rc;
  UNUSED_PARAMETER(NotUsed);
  rc = unixCurrentTimeInt64(0, &i);
  *prNow = i/86400000.0;
  return rc;
}

/*
** We added the xGetLastError() method with the intention of providing
** better low-level error messages when operating-system problems come up
** during SQLite operation.  But so far, none of that has been implemented
** in the core.  So this routine is never called.  For now, it is merely
** a place-holder.
*/
static int unixGetLastError(sqlite3_vfs *NotUsed, int NotUsed2, char *NotUsed3){
  UNUSED_PARAMETER(NotUsed);
  UNUSED_PARAMETER(NotUsed2);
  UNUSED_PARAMETER(NotUsed3);
  return 0;
}


/*
************************ End of sqlite3_vfs methods ***************************
******************************************************************************/

/******************************************************************************
************************** Begin Proxy Locking ********************************
**
** Proxy locking is a "uber-locking-method" in this sense:  It uses the
** other locking methods on secondary lock files.  Proxy locking is a
** meta-layer over top of the primitive locking implemented above.  For
** this reason, the division that implements of proxy locking is deferred
** until late in the file (here) after all of the other I/O methods have
** been defined - so that the primitive locking methods are available
** as services to help with the implementation of proxy locking.
**
****
**
** The default locking schemes in SQLite use byte-range locks on the
** database file to coordinate safe, concurrent access by multiple readers
** and writers [http://sqlite.org/lockingv3.html].  The five file locking
** states (UNLOCKED, PENDING, SHARED, RESERVED, EXCLUSIVE) are implemented
** as POSIX read & write locks over fixed set of locations (via fsctl),
** on AFP and SMB only exclusive byte-range locks are available via fsctl
** with _IOWR('z', 23, struct ByteRangeLockPB2) to track the same 5 states.
** To simulate a F_RDLCK on the shared range, on AFP a randomly selected
** address in the shared range is taken for a SHARED lock, the entire
** shared range is taken for an EXCLUSIVE lock):
**
**      PENDING_BYTE        0x40000000
**      RESERVED_BYTE       0x40000001
**      SHARED_RANGE        0x40000002 -> 0x40000200
**
** This works well on the local file system, but shows a nearly 100x
** slowdown in read performance on AFP because the AFP client disables
** the read cache when byte-range locks are present.  Enabling the read
** cache exposes a cache coherency problem that is present on all OS X
** supported network file systems.  NFS and AFP both observe the
** close-to-open semantics for ensuring cache coherency
** [http://nfs.sourceforge.net/#faq_a8], which does not effectively
** address the requirements for concurrent database access by multiple
** readers and writers
** [http://www.nabble.com/SQLite-on-NFS-cache-coherency-td15655701.html].
**
** To address the performance and cache coherency issues, proxy file locking
** changes the way database access is controlled by limiting access to a
** single host at a time and moving file locks off of the database file
** and onto a proxy file on the local file system.  
**
**
** Using proxy locks
** -----------------
**
** C APIs
**
**  sqlite3_file_control(db, dbname, SQLITE_SET_LOCKPROXYFILE,
**                       <proxy_path> | ":auto:");
**  sqlite3_file_control(db, dbname, SQLITE_GET_LOCKPROXYFILE, &<proxy_path>);
**
**
** SQL pragmas
**
**  PRAGMA [database.]lock_proxy_file=<proxy_path> | :auto:
**  PRAGMA [database.]lock_proxy_file
**
** Specifying ":auto:" means that if there is a conch file with a matching
** host ID in it, the proxy path in the conch file will be used, otherwise
** a proxy path based on the user's temp dir
** (via confstr(_CS_DARWIN_USER_TEMP_DIR,...)) will be used and the
** actual proxy file name is generated from the name and path of the
** database file.  For example:
**
**       For database path "/Users/me/foo.db" 
**       The lock path will be "<tmpdir>/sqliteplocks/_Users_me_foo.db:auto:")
**
** Once a lock proxy is configured for a database connection, it can not
** be removed, however it may be switched to a different proxy path via
** the above APIs (assuming the conch file is not being held by another
** connection or process). 
**
**
** How proxy locking works
** -----------------------
**
** Proxy file locking relies primarily on two new supporting files: 
**
**   *  conch file to limit access to the database file to a single host
**      at a time
**
**   *  proxy file to act as a proxy for the advisory locks normally
**      taken on the database
**
** The conch file - to use a proxy file, sqlite must first "hold the conch"
** by taking an sqlite-style shared lock on the conch file, reading the
** contents and comparing the host's unique host ID (see below) and lock
** proxy path against the values stored in the conch.  The conch file is
** stored in the same directory as the database file and the file name
** is patterned after the database file name as ".<databasename>-conch".
** If the conch file does not exist, or it's contents do not match the
** host ID and/or proxy path, then the lock is escalated to an exclusive
** lock and the conch file contents is updated with the host ID and proxy
** path and the lock is downgraded to a shared lock again.  If the conch
** is held by another process (with a shared lock), the exclusive lock
** will fail and SQLITE_BUSY is returned.
**
** The proxy file - a single-byte file used for all advisory file locks
** normally taken on the database file.   This allows for safe sharing
** of the database file for multiple readers and writers on the same
** host (the conch ensures that they all use the same local lock file).
**
** Requesting the lock proxy does not immediately take the conch, it is
** only taken when the first request to lock database file is made.  
** This matches the semantics of the traditional locking behavior, where
** opening a connection to a database file does not take a lock on it.
** The shared lock and an open file descriptor are maintained until 
** the connection to the database is closed. 
**
** The proxy file and the lock file are never deleted so they only need
** to be created the first time they are used.
**
** Configuration options
** ---------------------
**
**  SQLITE_PREFER_PROXY_LOCKING
**
**       Database files accessed on non-local file systems are
**       automatically configured for proxy locking, lock files are
**       named automatically using the same logic as
**       PRAGMA lock_proxy_file=":auto:"
**    
**  SQLITE_PROXY_DEBUG
**
**       Enables the logging of error messages during host id file
**       retrieval and creation
**
**  LOCKPROXYDIR
**
**       Overrides the default directory used for lock proxy files that
**       are named automatically via the ":auto:" setting
**
**  SQLITE_DEFAULT_PROXYDIR_PERMISSIONS
**
**       Permissions to use when creating a directory for storing the
**       lock proxy files, only used when LOCKPROXYDIR is not set.
**    
**    
** As mentioned above, when compiled with SQLITE_PREFER_PROXY_LOCKING,
** setting the environment variable SQLITE_FORCE_PROXY_LOCKING to 1 will
** force proxy locking to be used for every database file opened, and 0
** will force automatic proxy locking to be disabled for all database
** files (explicity calling the SQLITE_SET_LOCKPROXYFILE pragma or
** sqlite_file_control API is not affected by SQLITE_FORCE_PROXY_LOCKING).
*/

/*
** Proxy locking is only available on MacOSX 
*/
#if defined(__APPLE__) && SQLITE_ENABLE_LOCKING_STYLE

/*
** The proxyLockingContext has the path and file structures for the remote 
** and local proxy files in it
*/
typedef struct proxyLockingContext proxyLockingContext;
struct proxyLockingContext {
  unixFile *conchFile;         /* Open conch file */
  char *conchFilePath;         /* Name of the conch file */
  unixFile *lockProxy;         /* Open proxy lock file */
  char *lockProxyPath;         /* Name of the proxy lock file */
  char *dbPath;                /* Name of the open file */
  int conchHeld;               /* 1 if the conch is held, -1 if lockless */
  int nFails;                  /* Number of conch taking failures */
  void *oldLockingContext;     /* Original lockingcontext to restore on close */
  sqlite3_io_methods const *pOldMethod;     /* Original I/O methods for close */
};

/* 
** The proxy lock file path for the database at dbPath is written into lPath, 
** which must point to valid, writable memory large enough for a maxLen length
** file path. 
*/
static int proxyGetLockPath(const char *dbPath, char *lPath, size_t maxLen){
  int len;
  int dbLen;
  int i;

#ifdef LOCKPROXYDIR
  len = strlcpy(lPath, LOCKPROXYDIR, maxLen);
#else
# ifdef _CS_DARWIN_USER_TEMP_DIR
  {
    if( !confstr(_CS_DARWIN_USER_TEMP_DIR, lPath, maxLen) ){
      OSTRACE(("GETLOCKPATH  failed %s errno=%d pid=%d\n",
               lPath, errno, getpid()));
      return SQLITE_IOERR_LOCK;
    }
    len = strlcat(lPath, "sqliteplocks", maxLen);    
  }
# else
  len = strlcpy(lPath, "/tmp/", maxLen);
# endif
#endif

  if( lPath[len-1]!='/' ){
    len = strlcat(lPath, "/", maxLen);
  }
  
  /* transform the db path to a unique cache name */
  dbLen = (int)strlen(dbPath);
  for( i=0; i<dbLen && (i+len+7)<(int)maxLen; i++){
    char c = dbPath[i];
    lPath[i+len] = (c=='/')?'_':c;
  }
  lPath[i+len]='\0';
  strlcat(lPath, ":auto:", maxLen);
  OSTRACE(("GETLOCKPATH  proxy lock path=%s pid=%d\n", lPath, getpid()));
  return SQLITE_OK;
}

/* 
 ** Creates the lock file and any missing directories in lockPath
 */
static int proxyCreateLockPath(const char *lockPath){
  int i, len;
  char buf[MAXPATHLEN];
  int start = 0;
  
  assert(lockPath!=NULL);
  /* try to create all the intermediate directories */
  len = (int)strlen(lockPath);
  buf[0] = lockPath[0];
  for( i=1; i<len; i++ ){
    if( lockPath[i] == '/' && (i - start > 0) ){
      /* only mkdir if leaf dir != "." or "/" or ".." */
      if( i-start>2 || (i-start==1 && buf[start] != '.' && buf[start] != '/') 
         || (i-start==2 && buf[start] != '.' && buf[start+1] != '.') ){
        buf[i]='\0';
        if( osMkdir(buf, SQLITE_DEFAULT_PROXYDIR_PERMISSIONS) ){
          int err=errno;
          if( err!=EEXIST ) {
            OSTRACE(("CREATELOCKPATH  FAILED creating %s, "
                     "'%s' proxy lock path=%s pid=%d\n",
                     buf, strerror(err), lockPath, getpid()));
            return err;
          }
        }
      }
      start=i+1;
    }
    buf[i] = lockPath[i];
  }
  OSTRACE(("CREATELOCKPATH  proxy lock path=%s pid=%d\n", lockPath, getpid()));
  return 0;
}

#if SQLITE_ENABLE_LOCKING_STYLE
static int isProxyLockingMode(unixFile *pFile) {
  return (pFile->pMethod == &proxyIoMethods) ? 1 : 0;
}
#endif

#if defined(__APPLE__) && SQLITE_ENABLE_LOCKING_STYLE
/*
** Return the shared memory base path based on the lock proxy file if the 
** lock proxy file is hosted on a shared memory compatible FS
*/
static const char *proxySharedMemoryBasePath(unixFile *pFile) {
  proxyLockingContext *pCtx;
  unixFile *pLockFile;
  
  assert(pFile!=NULL && pFile->lockingContext!=NULL);
  assert(pFile->pMethod == &proxyIoMethods);
  pCtx = ((proxyLockingContext *)(pFile->lockingContext));
  pLockFile = pCtx->lockProxy;
  if( pLockFile->pMethod->iVersion>=2 && pLockFile->pMethod->xShmMap!=0 ){
    return pCtx->lockProxyPath;
  }
  return NULL;
}
#endif

/*
** Create a new VFS file descriptor (stored in memory obtained from
** sqlite3_malloc) and open the file named "path" in the file descriptor.
**
** The caller is responsible not only for closing the file descriptor
** but also for freeing the memory associated with the file descriptor.
*/
static int proxyCreateUnixFile(
    const char *path,        /* path for the new unixFile */
    unixFile **ppFile,       /* unixFile created and returned by ref */
    int islockfile           /* if non zero missing dirs will be created */
) {
  int fd = -1;
  unixFile *pNew;
  int rc = SQLITE_OK;
  int openFlags = O_RDWR | O_CREAT;
  sqlite3_vfs dummyVfs;
  int terrno = 0;
  UnixUnusedFd *pUnused = NULL;

  /* 1. first try to open/create the file
  ** 2. if that fails, and this is a lock file (not-conch), try creating
  ** the parent directories and then try again.
  ** 3. if that fails, try to open the file read-only
  ** otherwise return BUSY (if lock file) or CANTOPEN for the conch file
  */
  pUnused = findReusableFd(path, openFlags);
  if( pUnused ){
    fd = pUnused->fd;
  }else{
    pUnused = sqlite3_malloc(sizeof(*pUnused));
    if( !pUnused ){
      return SQLITE_NOMEM;
    }
  }
  if( fd<0 ){
    fd = robust_open(path, openFlags, 0);
    terrno = errno;
    if( fd<0 && errno==ENOENT && islockfile ){
      if( proxyCreateLockPath(path) == SQLITE_OK ){
        fd = robust_open(path, openFlags, 0);
      }
    }
  }
  if( fd<0 ){
    openFlags = O_RDONLY;
    fd = robust_open(path, openFlags, 0);
    terrno = errno;
  }
  if( fd<0 ){
    sqlite3_free(pUnused);
    if( islockfile ){
      return SQLITE_BUSY;
    }
    switch (terrno) {
      case EACCES:
        return SQLITE_PERM;
      case EIO: 
        return SQLITE_IOERR_LOCK; /* even though it is the conch */
      default:
        return SQLITE_CANTOPEN_BKPT;
    }
  }
  
  pNew = (unixFile *)sqlite3_malloc(sizeof(*pNew));
  if( pNew==NULL ){
    rc = SQLITE_NOMEM;
    goto end_create_proxy;
  }
  memset(pNew, 0, sizeof(unixFile));
  pNew->openFlags = openFlags;
  memset(&dummyVfs, 0, sizeof(dummyVfs));
  dummyVfs.pAppData = (void*)&autolockIoFinder;
  dummyVfs.zName = "dummy";
  pUnused->fd = fd;
  pUnused->flags = openFlags;
  pNew->pUnused = pUnused;
  
  rc = fillInUnixFile(&dummyVfs, fd, (sqlite3_file*)pNew, path, 0);
  if( rc==SQLITE_OK ){
    *ppFile = pNew;
    return SQLITE_OK;
  }
end_create_proxy:    
  robust_close(pNew, fd, __LINE__);
  sqlite3_free(pNew);
  sqlite3_free(pUnused);
  return rc;
}

#ifdef SQLITE_TEST
/* simulate multiple hosts by creating unique hostid file paths */
int sqlite3_hostid_num = 0;
#endif

#define PROXY_HOSTIDLEN    16  /* conch file host id length */

/* Not always defined in the headers as it ought to be */
extern int gethostuuid(uuid_t id, const struct timespec *wait);

/* get the host ID via gethostuuid(), pHostID must point to PROXY_HOSTIDLEN 
** bytes of writable memory.
*/
static int proxyGetHostID(unsigned char *pHostID, int *pError){
  assert(PROXY_HOSTIDLEN == sizeof(uuid_t));
  memset(pHostID, 0, PROXY_HOSTIDLEN);
#if HAVE_GETHOSTUUID
  {
    struct timespec timeout = {1, 0}; /* 1 sec timeout */
    
    if( gethostuuid(pHostID, &timeout) ){
      int err = errno;
      if( pError ){
        *pError = err;
      }
      return SQLITE_IOERR;
    }
  }
#else
  UNUSED_PARAMETER(pError);
#endif
#ifdef SQLITE_TEST
  /* simulate multiple hosts by creating unique hostid file paths */
  if( sqlite3_hostid_num != 0){
    pHostID[0] = (char)(pHostID[0] + (char)(sqlite3_hostid_num & 0xFF));
  }
#endif
  
  return SQLITE_OK;
}

/* The conch file contains the header, host id and lock file path
 */
#define PROXY_CONCHVERSION 2   /* 1-byte header, 16-byte host id, path */
#define PROXY_HEADERLEN    1   /* conch file header length */
#define PROXY_PATHINDEX    (PROXY_HEADERLEN+PROXY_HOSTIDLEN)
#define PROXY_MAXCONCHLEN  (PROXY_HEADERLEN+PROXY_HOSTIDLEN+MAXPATHLEN)

/* 
** Takes an open conch file, copies the contents to a new path and then moves 
** it back.  The newly created file's file descriptor is assigned to the
** conch file structure and finally the original conch file descriptor is 
** closed.  Returns zero if successful.
*/
static int proxyBreakConchLock(unixFile *pFile, uuid_t myHostID){
  proxyLockingContext *pCtx = (proxyLockingContext *)pFile->lockingContext; 
  unixFile *conchFile = pCtx->conchFile;
  char tPath[MAXPATHLEN];
  char buf[PROXY_MAXCONCHLEN];
  char *cPath = pCtx->conchFilePath;
  size_t readLen = 0;
  size_t pathLen = 0;
  char errmsg[64] = "";
  int fd = -1;
  int rc = -1;
  UNUSED_PARAMETER(myHostID);

  /* create a new path by replace the trailing '-conch' with '-break' */
  pathLen = strlcpy(tPath, cPath, MAXPATHLEN);
  if( pathLen>MAXPATHLEN || pathLen<6 || 
     (strlcpy(&tPath[pathLen-5], "break", 6) != 5) ){
    sqlite3_snprintf(sizeof(errmsg),errmsg,"path error (len %d)",(int)pathLen);
    goto end_breaklock;
  }
  /* read the conch content */
  readLen = osPread(conchFile->h, buf, PROXY_MAXCONCHLEN, 0);
  if( readLen<PROXY_PATHINDEX ){
    sqlite3_snprintf(sizeof(errmsg),errmsg,"read error (len %d)",(int)readLen);
    goto end_breaklock;
  }
  /* write it out to the temporary break file */
  fd = robust_open(tPath, (O_RDWR|O_CREAT|O_EXCL), 0);
  if( fd<0 ){
    sqlite3_snprintf(sizeof(errmsg), errmsg, "create failed (%d)", errno);
    goto end_breaklock;
  }
  if( osPwrite(fd, buf, readLen, 0) != (ssize_t)readLen ){
    sqlite3_snprintf(sizeof(errmsg), errmsg, "write failed (%d)", errno);
    goto end_breaklock;
  }
  if( rename(tPath, cPath) ){
    sqlite3_snprintf(sizeof(errmsg), errmsg, "rename failed (%d)", errno);
    goto end_breaklock;
  }
  rc = 0;
  fprintf(stderr, "broke stale lock on %s\n", cPath);
  robust_close(pFile, conchFile->h, __LINE__);
  conchFile->h = fd;
  conchFile->openFlags = O_RDWR | O_CREAT;

end_breaklock:
  if( rc ){
    if( fd>=0 ){
      osUnlink(tPath);
      robust_close(pFile, fd, __LINE__);
    }
    fprintf(stderr, "failed to break stale lock on %s, %s\n", cPath, errmsg);
  }
  return rc;
}

/* Take the requested lock on the conch file and break a stale lock if the 
** host id matches.
*/
static int proxyConchLock(unixFile *pFile, uuid_t myHostID, int lockType){
  proxyLockingContext *pCtx = (proxyLockingContext *)pFile->lockingContext; 
  unixFile *conchFile = pCtx->conchFile;
  int rc = SQLITE_OK;
  struct timespec conchModTime;
  
  memset(&conchModTime, 0, sizeof(conchModTime));
  do {
    rc = conchFile->pMethod->xLock((sqlite3_file*)conchFile, lockType);
    if( rc==SQLITE_BUSY ){
      pCtx->nFails ++;
      /* If the lock failed (busy):
       * 1st try: get the mod time of the conch, wait 0.5s and try again. 
       * 2nd try: fail if the mod time changed or host id is different, wait 
       *           10 sec and try again
       * 3rd try: break the lock unless the mod time has changed.
       */
      struct stat buf;
      if( osFstat(conchFile->h, &buf) ){
        storeLastErrno(pFile, errno);
        return SQLITE_IOERR_LOCK;
      }
      
      if( pCtx->nFails==1 ){
        conchModTime = buf.st_mtimespec;
        usleep(500000); /* wait 0.5 sec and try the lock again*/
        continue;  
      }

      assert( pCtx->nFails>1 );
      if( conchModTime.tv_sec != buf.st_mtimespec.tv_sec || 
         conchModTime.tv_nsec != buf.st_mtimespec.tv_nsec ){
        return SQLITE_BUSY;
      }
      
      if( pCtx->nFails==2 ){  
        char tBuf[PROXY_MAXCONCHLEN];
        int len = osPread(conchFile->h, tBuf, PROXY_MAXCONCHLEN, 0);
        if( len<0 ){
          storeLastErrno(pFile, errno);
          return SQLITE_IOERR_LOCK;
        }
        if( len>PROXY_PATHINDEX && tBuf[0]==(char)PROXY_CONCHVERSION){
          /* don't break the lock if the host id doesn't match, but do log
           * an error to console so users can diagnose stale NFS locks more 
           * easily 
           */
          if( 0!=memcmp(&tBuf[PROXY_HEADERLEN], myHostID, PROXY_HOSTIDLEN) ){
            uuid_t conchUUID;
            uuid_string_t conchUUIDString;
            uuid_string_t myUUIDString;
            assert(PROXY_HOSTIDLEN == sizeof(uuid_t));
            memcpy(conchUUID, &tBuf[PROXY_HEADERLEN], PROXY_HOSTIDLEN);
            uuid_unparse(conchUUID, conchUUIDString);
            uuid_unparse(myHostID, myUUIDString);
            fprintf(stderr,
               "ERROR: sqlite database is locked because it is in use "
               "by another host that holds a host-exclusive lock on %s; "
               "this host (UUID %s) cannot override the host-exclusive lock "
               "until the other host (UUID %s) releases its locks on %s\n", 
               pFile->zPath, myUUIDString, conchUUIDString, conchFile->zPath);
            return SQLITE_BUSY;
          }
        }else{
          /* don't break the lock on short read or a version mismatch */
          return SQLITE_BUSY;
        }
        usleep(10000000); /* wait 10 sec and try the lock again */
        continue; 
      }
      
      assert( pCtx->nFails>=3 );
      if( (pCtx->nFails==3)&&(0==proxyBreakConchLock(pFile, myHostID)) ){
        rc = SQLITE_OK;
        if( lockType==EXCLUSIVE_LOCK ){
          rc = conchFile->pMethod->xLock((sqlite3_file*)conchFile, SHARED_LOCK);          
        }
        if( !rc ){
          rc = conchFile->pMethod->xLock((sqlite3_file*)conchFile, lockType);
        }
      }
    }
  } while( rc==SQLITE_BUSY && pCtx->nFails<3 );
  
  return rc;
}

/* Takes the conch by taking a shared lock and read the contents conch, if 
** lockPath is non-NULL, the host ID and lock file path must match.  A NULL 
** lockPath means that the lockPath in the conch file will be used if the 
** host IDs match, or a new lock path will be generated automatically 
** and written to the conch file.
*/
static int proxyTakeConch(unixFile *pFile){
  proxyLockingContext *pCtx = (proxyLockingContext *)pFile->lockingContext; 
  
  if( pCtx->conchHeld!=0 ){
    return SQLITE_OK;
  }else{
    unixFile *conchFile = pCtx->conchFile;
    uuid_t myHostID;
    int pError = 0;
    char readBuf[PROXY_MAXCONCHLEN];
    char lockPath[MAXPATHLEN];
    char *tempLockPath = NULL;
    int rc = SQLITE_OK;
    int createConch = 0;
    int hostIdMatch = 0;
    int readLen = 0;
    int tryOldLockPath = 0;
    int forceNewLockPath = 0;
    
    OSTRACE(("TAKECONCH  %d for %s pid=%d\n", conchFile->h,
             (pCtx->lockProxyPath ? pCtx->lockProxyPath : ":auto:"), getpid()));

    rc = proxyGetHostID(myHostID, &pError);
    if( (rc&0xff)==SQLITE_IOERR ){
      storeLastErrno(pFile, pError);
      goto end_takeconch;
    }
    rc = proxyConchLock(pFile, myHostID, SHARED_LOCK);
    if( rc!=SQLITE_OK ){
      goto end_takeconch;
    }
    /* read the existing conch file */
    readLen = seekAndRead((unixFile*)conchFile, 0, readBuf, PROXY_MAXCONCHLEN);
    if( readLen<0 ){
      /* I/O error: lastErrno set by seekAndRead */
      storeLastErrno(pFile, conchFile->lastErrno);
      rc = SQLITE_IOERR_READ;
      goto end_takeconch;
    }else if( readLen<=(PROXY_HEADERLEN+PROXY_HOSTIDLEN) || 
             readBuf[0]!=(char)PROXY_CONCHVERSION ){
      /* a short read or version format mismatch means we need to create a new 
      ** conch file. 
      */
      createConch = 1;
    }
    /* if the host id matches and the lock path already exists in the conch
    ** we'll try to use the path there, if we can't open that path, we'll 
    ** retry with a new auto-generated path 
    */
    do { /* in case we need to try again for an :auto: named lock file */

      if( !createConch && !forceNewLockPath ){
        hostIdMatch = !memcmp(&readBuf[PROXY_HEADERLEN], myHostID, 
                                  PROXY_HOSTIDLEN);
        /* if the conch has data compare the contents */
        if( !pCtx->lockProxyPath ){
          /* for auto-named local lock file, just check the host ID and we'll
           ** use the local lock file path that's already in there
           */
          if( hostIdMatch ){
            size_t pathLen = (readLen - PROXY_PATHINDEX);
            
            if( pathLen>=MAXPATHLEN ){
              pathLen=MAXPATHLEN-1;
            }
            memcpy(lockPath, &readBuf[PROXY_PATHINDEX], pathLen);
            lockPath[pathLen] = 0;
            tempLockPath = lockPath;
            tryOldLockPath = 1;
            /* create a copy of the lock path if the conch is taken */
            goto end_takeconch;
          }
        }else if( hostIdMatch
               && !strncmp(pCtx->lockProxyPath, &readBuf[PROXY_PATHINDEX],
                           readLen-PROXY_PATHINDEX)
        ){
          /* conch host and lock path match */
          goto end_takeconch; 
        }
      }
      
      /* if the conch isn't writable and doesn't match, we can't take it */
      if( (conchFile->openFlags&O_RDWR) == 0 ){
        rc = SQLITE_BUSY;
        goto end_takeconch;
      }
      
      /* either the conch didn't match or we need to create a new one */
      if( !pCtx->lockProxyPath ){
        proxyGetLockPath(pCtx->dbPath, lockPath, MAXPATHLEN);
        tempLockPath = lockPath;
        /* create a copy of the lock path _only_ if the conch is taken */
      }
      
      /* update conch with host and path (this will fail if other process
      ** has a shared lock already), if the host id matches, use the big
      ** stick.
      */
      futimes(conchFile->h, NULL);
      if( hostIdMatch && !createConch ){
        if( conchFile->pInode && conchFile->pInode->nShared>1 ){
          /* We are trying for an exclusive lock but another thread in this
           ** same process is still holding a shared lock. */
          rc = SQLITE_BUSY;
        } else {          
          rc = proxyConchLock(pFile, myHostID, EXCLUSIVE_LOCK);
        }
      }else{
        rc = proxyConchLock(pFile, myHostID, EXCLUSIVE_LOCK);
      }
      if( rc==SQLITE_OK ){
        char writeBuffer[PROXY_MAXCONCHLEN];
        int writeSize = 0;
        
        writeBuffer[0] = (char)PROXY_CONCHVERSION;
        memcpy(&writeBuffer[PROXY_HEADERLEN], myHostID, PROXY_HOSTIDLEN);
        if( pCtx->lockProxyPath!=NULL ){
          strlcpy(&writeBuffer[PROXY_PATHINDEX], pCtx->lockProxyPath,
                  MAXPATHLEN);
        }else{
          strlcpy(&writeBuffer[PROXY_PATHINDEX], tempLockPath, MAXPATHLEN);
        }
        writeSize = PROXY_PATHINDEX + strlen(&writeBuffer[PROXY_PATHINDEX]);
        robust_ftruncate(conchFile->h, writeSize);
        rc = unixWrite((sqlite3_file *)conchFile, writeBuffer, writeSize, 0);
        fsync(conchFile->h);
        /* If we created a new conch file (not just updated the contents of a 
         ** valid conch file), try to match the permissions of the database 
         */
        if( rc==SQLITE_OK && createConch ){
          struct stat buf;
          int err = osFstat(pFile->h, &buf);
          if( err==0 ){
            mode_t cmode = buf.st_mode&(S_IRUSR|S_IWUSR | S_IRGRP|S_IWGRP |
                                        S_IROTH|S_IWOTH);
            /* try to match the database file R/W permissions, ignore failure */
#ifndef SQLITE_PROXY_DEBUG
            osFchmod(conchFile->h, cmode);
#else
            do{
              rc = osFchmod(conchFile->h, cmode);
            }while( rc==(-1) && errno==EINTR );
            if( rc!=0 ){
              int code = errno;
              fprintf(stderr, "fchmod %o FAILED with %d %s\n",
                      cmode, code, strerror(code));
            } else {
              fprintf(stderr, "fchmod %o SUCCEDED\n",cmode);
            }
          }else{
            int code = errno;
            fprintf(stderr, "STAT FAILED[%d] with %d %s\n", 
                    err, code, strerror(code));
#endif
          }
        }
      }
      conchFile->pMethod->xUnlock((sqlite3_file*)conchFile, SHARED_LOCK);
      
    end_takeconch:
      OSTRACE(("TRANSPROXY: CLOSE  %d\n", pFile->h));
      if( rc==SQLITE_OK && pFile->openFlags ){
        int fd;
        if( pFile->h>=0 ){
#if defined(STRICT_CLOSE_ERROR) && OSCLOSE_CHECK_CLOSE_IOERR
          if( close(pFile->h) ){
            storeLastErrno(pFile, errno);
            return SQLITE_IOERR_CLOSE;
          }
#else
          robust_close(pFile, pFile->h, __LINE__);
#endif
        }
        pFile->h = -1;
        fd = robust_open(pCtx->dbPath, pFile->openFlags, 0);
        OSTRACE(("TRANSPROXY: OPEN  %d\n", fd));
        if( fd>=0 ){
          pFile->h = fd;
        }else{
          rc=SQLITE_CANTOPEN_BKPT; /* SQLITE_BUSY? proxyTakeConch called
           during locking */
        }
      }
      if( rc==SQLITE_OK && !pCtx->lockProxy ){
        char *path = tempLockPath ? tempLockPath : pCtx->lockProxyPath;
        rc = proxyCreateUnixFile(path, &pCtx->lockProxy, 1);
        if( rc!=SQLITE_OK && rc!=SQLITE_NOMEM && tryOldLockPath ){
          /* we couldn't create the proxy lock file with the old lock file path
           ** so try again via auto-naming 
           */
          forceNewLockPath = 1;
          tryOldLockPath = 0;
          continue; /* go back to the do {} while start point, try again */
        }
      }
      if( rc==SQLITE_OK ){
        /* Need to make a copy of path if we extracted the value
         ** from the conch file or the path was allocated on the stack
         */
        if( tempLockPath ){
          pCtx->lockProxyPath = sqlite3DbStrDup(0, tempLockPath);
          if( !pCtx->lockProxyPath ){
            rc = SQLITE_NOMEM;
          }
        }
      }
      if( rc==SQLITE_OK ){
        pCtx->conchHeld = 1;
        
        if( pCtx->lockProxy->pMethod == &afpIoMethods ){
          afpLockingContext *afpCtx;
          afpCtx = (afpLockingContext *)pCtx->lockProxy->lockingContext;
          afpCtx->dbPath = pCtx->lockProxyPath;
        }
      } else {
        conchFile->pMethod->xUnlock((sqlite3_file*)conchFile, NO_LOCK);
      }
      OSTRACE(("TAKECONCH  %d %s\n", conchFile->h,
               rc==SQLITE_OK?"ok":"failed"));
      return rc;
    } while (1); /* in case we need to retry the :auto: lock file - 
                 ** we should never get here except via the 'continue' call. */
  }
}

/*
** If pFile holds a lock on a conch file, then release that lock.
*/
static int proxyReleaseConch(unixFile *pFile){
  int rc = SQLITE_OK;         /* Subroutine return code */
  proxyLockingContext *pCtx;  /* The locking context for the proxy lock */
  unixFile *conchFile;        /* Name of the conch file */

  pCtx = (proxyLockingContext *)pFile->lockingContext;
  conchFile = pCtx->conchFile;
  OSTRACE(("RELEASECONCH  %d for %s pid=%d\n", conchFile->h,
           (pCtx->lockProxyPath ? pCtx->lockProxyPath : ":auto:"), 
           getpid()));
  if( pCtx->conchHeld>0 ){
    rc = conchFile->pMethod->xUnlock((sqlite3_file*)conchFile, NO_LOCK);
  }
  pCtx->conchHeld = 0;
  OSTRACE(("RELEASECONCH  %d %s\n", conchFile->h,
           (rc==SQLITE_OK ? "ok" : "failed")));
  return rc;
}

/*
** Given the name of a database file, compute the name of its conch file.
** Store the conch filename in memory obtained from sqlite3_malloc().
** Make *pConchPath point to the new name.  Return SQLITE_OK on success
** or SQLITE_NOMEM if unable to obtain memory.
**
** The caller is responsible for ensuring that the allocated memory
** space is eventually freed.
**
** *pConchPath is set to NULL if a memory allocation error occurs.
*/
static int proxyCreateConchPathname(char *dbPath, char **pConchPath){
  int i;                        /* Loop counter */
  int len = (int)strlen(dbPath); /* Length of database filename - dbPath */
  char *conchPath;              /* buffer in which to construct conch name */

  /* Allocate space for the conch filename and initialize the name to
  ** the name of the original database file. */  
  *pConchPath = conchPath = (char *)sqlite3_malloc(len + 8);
  if( conchPath==0 ){
    return SQLITE_NOMEM;
  }
  memcpy(conchPath, dbPath, len+1);
  
  /* now insert a "." before the last / character */
  for( i=(len-1); i>=0; i-- ){
    if( conchPath[i]=='/' ){
      i++;
      break;
    }
  }
  conchPath[i]='.';
  while ( i<len ){
    conchPath[i+1]=dbPath[i];
    i++;
  }

  /* append the "-conch" suffix to the file */
  memcpy(&conchPath[i+1], "-conch", 7);
  assert( (int)strlen(conchPath) == len+7 );

  return SQLITE_OK;
}


/* Takes a fully configured proxy locking-style unix file and switches
** the local lock file path 
*/
static int switchLockProxyPath(unixFile *pFile, const char *path) {
  proxyLockingContext *pCtx = (proxyLockingContext*)pFile->lockingContext;
  char *oldPath = pCtx->lockProxyPath;
  int rc = SQLITE_OK;

  if( pFile->eFileLock!=NO_LOCK ){
    return SQLITE_BUSY;
  }  

  /* nothing to do if the path is NULL, :auto: or matches the existing path */
  if( !path || path[0]=='\0' || !strcmp(path, ":auto:") ||
    (oldPath && !strncmp(oldPath, path, MAXPATHLEN)) ){
    return SQLITE_OK;
  }else{
    unixFile *lockProxy = pCtx->lockProxy;
    pCtx->lockProxy=NULL;
    pCtx->conchHeld = 0;
    if( lockProxy!=NULL ){
      rc=lockProxy->pMethod->xClose((sqlite3_file *)lockProxy);
      if( rc ) return rc;
      sqlite3_free(lockProxy);
    }
    sqlite3_free(oldPath);
    pCtx->lockProxyPath = sqlite3DbStrDup(0, path);
  }
  
  return rc;
}

/*
** pFile is a file that has been opened by a prior xOpen call.  dbPath
** is a string buffer at least MAXPATHLEN+1 characters in size.
**
** This routine find the filename associated with pFile and writes it
** int dbPath.
*/
static int getDbPathForUnixFile(unixFile *pFile, char *dbPath){
#if defined(__APPLE__)
  if( pFile->pMethod == &afpIoMethods ){
    /* afp style keeps a reference to the db path in the filePath field 
    ** of the struct */
    assert( (int)strlen((char*)pFile->lockingContext)<=MAXPATHLEN );
    strlcpy(dbPath, ((afpLockingContext *)pFile->lockingContext)->dbPath,
            MAXPATHLEN);
  } else
#endif
  if( pFile->pMethod == &dotlockIoMethods ){
    /* dot lock style uses the locking context to store the dot lock
    ** file path */
    int len = strlen((char *)pFile->lockingContext) - strlen(DOTLOCK_SUFFIX);
    memcpy(dbPath, (char *)pFile->lockingContext, len + 1);
  }else{
    /* all other styles use the locking context to store the db file path */
    assert( strlen((char*)pFile->lockingContext)<=MAXPATHLEN );
    strlcpy(dbPath, (char *)pFile->lockingContext, MAXPATHLEN);
  }
  return SQLITE_OK;
}

/*
** Takes an already filled in unix file and alters it so all file locking 
** will be performed on the local proxy lock file.  The following fields
** are preserved in the locking context so that they can be restored and 
** the unix structure properly cleaned up at close time:
**  ->lockingContext
**  ->pMethod
*/
static int proxyTransformUnixFile(unixFile *pFile, const char *path) {
  proxyLockingContext *pCtx;
  char dbPath[MAXPATHLEN+1];       /* Name of the database file */
  char *lockPath=NULL;
  int rc = SQLITE_OK;
  
  if( pFile->eFileLock!=NO_LOCK ){
    return SQLITE_BUSY;
  }
  getDbPathForUnixFile(pFile, dbPath);
  if( !path || path[0]=='\0' || !strcmp(path, ":auto:") ){
    lockPath=NULL;
  }else{
    lockPath=(char *)path;
  }
  
  OSTRACE(("TRANSPROXY  %d for %s pid=%d\n", pFile->h,
           (lockPath ? lockPath : ":auto:"), getpid()));

  pCtx = sqlite3_malloc( sizeof(*pCtx) );
  if( pCtx==0 ){
    return SQLITE_NOMEM;
  }
  memset(pCtx, 0, sizeof(*pCtx));

  rc = proxyCreateConchPathname(dbPath, &pCtx->conchFilePath);
  if( rc==SQLITE_OK ){
    rc = proxyCreateUnixFile(pCtx->conchFilePath, &pCtx->conchFile, 0);
    if( rc==SQLITE_CANTOPEN && ((pFile->openFlags&O_RDWR) == 0) ){
      /* if (a) the open flags are not O_RDWR, (b) the conch isn't there, and
      ** (c) the file system is read-only, then enable no-locking access.
      ** Ugh, since O_RDONLY==0x0000 we test for !O_RDWR since unixOpen asserts
      ** that openFlags will have only one of O_RDONLY or O_RDWR.
      */
      struct statfs fsInfo;
      struct stat conchInfo;
      int goLockless = 0;

      if( osStat(pCtx->conchFilePath, &conchInfo) == -1 ) {
        int err = errno;
        if( (err==ENOENT) && (statfs(dbPath, &fsInfo) != -1) ){
          goLockless = (fsInfo.f_flags&MNT_RDONLY) == MNT_RDONLY;
        }
      }
      if( goLockless ){
        pCtx->conchHeld = -1; /* read only FS/ lockless */
        rc = SQLITE_OK;
      }
    }
  }  
  if( rc==SQLITE_OK && lockPath ){
    pCtx->lockProxyPath = sqlite3DbStrDup(0, lockPath);
    if( pCtx->lockProxyPath==NULL ){
      rc = SQLITE_NOMEM;
    }
  }

  if( rc==SQLITE_OK ){
    pCtx->dbPath = sqlite3DbStrDup(0, dbPath);
    if( pCtx->dbPath==NULL ){
      rc = SQLITE_NOMEM;
    }
  }
  if( rc==SQLITE_OK ){
    /* all memory is allocated, proxys are created and assigned, 
    ** switch the locking context and pMethod then return.
    */
    pCtx->oldLockingContext = pFile->lockingContext;
    pFile->lockingContext = pCtx;
    pCtx->pOldMethod = pFile->pMethod;
    pFile->pMethod = &proxyIoMethods;
  }else{
    if( pCtx->conchFile ){ 
      pCtx->conchFile->pMethod->xClose((sqlite3_file *)pCtx->conchFile);
      sqlite3_free(pCtx->conchFile);
    }
    sqlite3DbFree(0, pCtx->lockProxyPath);
    sqlite3_free(pCtx->conchFilePath); 
    sqlite3_free(pCtx);
  }
  OSTRACE(("TRANSPROXY  %d %s\n", pFile->h,
           (rc==SQLITE_OK ? "ok" : "failed")));
  return rc;
}


/*
** This routine handles sqlite3_file_control() calls that are specific
** to proxy locking.
*/
static int proxyFileControl(sqlite3_file *id, int op, void *pArg){
  switch( op ){
    case SQLITE_GET_LOCKPROXYFILE: {
      unixFile *pFile = (unixFile*)id;
      if( isProxyLockingMode(pFile) ){
        proxyLockingContext *pCtx = (proxyLockingContext*)pFile->lockingContext;
        proxyTakeConch(pFile);
        if( pCtx->lockProxyPath ){
          *(const char **)pArg = pCtx->lockProxyPath;
        }else{
          *(const char **)pArg = ":auto: (not held)";
        }
      } else {
        *(const char **)pArg = NULL;
      }
      return SQLITE_OK;
    }
    case SQLITE_SET_LOCKPROXYFILE: {
      unixFile *pFile = (unixFile*)id;
      int rc = SQLITE_OK;
      int isProxyStyle = isProxyLockingMode(pFile);
      if( pArg==NULL || (const char *)pArg==0 ){
        if( isProxyStyle ){
          /* turn off proxy locking - not supported.  If support is added for
          ** switching proxy locking mode off then it will need to fail if
          ** the journal mode is WAL mode. 
          */
          rc = SQLITE_ERROR /*SQLITE_PROTOCOL? SQLITE_MISUSE?*/;
        }else{
          /* turn off proxy locking - already off - NOOP */
          rc = SQLITE_OK;
        }
      }else{
        const char *proxyPath = (const char *)pArg;
        if( isProxyStyle ){
          proxyLockingContext *pCtx = 
            (proxyLockingContext*)pFile->lockingContext;
          if( !strcmp(pArg, ":auto:") 
           || (pCtx->lockProxyPath &&
               !strncmp(pCtx->lockProxyPath, proxyPath, MAXPATHLEN))
          ){
            rc = SQLITE_OK;
          }else{
            rc = switchLockProxyPath(pFile, proxyPath);
          }
        }else{
          /* turn on proxy file locking */
          rc = proxyTransformUnixFile(pFile, proxyPath);
        }
      }
      return rc;
    }
    default: {
      assert( 0 );  /* The call assures that only valid opcodes are sent */
    }
  }
  /*NOTREACHED*/
  return SQLITE_ERROR;
}

/*
** Within this division (the proxying locking implementation) the procedures
** above this point are all utilities.  The lock-related methods of the
** proxy-locking sqlite3_io_method object follow.
*/


/*
** This routine checks if there is a RESERVED lock held on the specified
** file by this or any other process. If such a lock is held, set *pResOut
** to a non-zero value otherwise *pResOut is set to zero.  The return value
** is set to SQLITE_OK unless an I/O error occurs during lock checking.
*/
static int proxyCheckReservedLock(sqlite3_file *id, int *pResOut) {
  unixFile *pFile = (unixFile*)id;
  int rc = proxyTakeConch(pFile);
  if( rc==SQLITE_OK ){
    proxyLockingContext *pCtx = (proxyLockingContext *)pFile->lockingContext;
    if( pCtx->conchHeld>0 ){
      unixFile *proxy = pCtx->lockProxy;
      return proxy->pMethod->xCheckReservedLock((sqlite3_file*)proxy, pResOut);
    }else{ /* conchHeld < 0 is lockless */
      pResOut=0;
    }
  }
  return rc;
}

/*
** Lock the file with the lock specified by parameter eFileLock - one
** of the following:
**
**     (1) SHARED_LOCK
**     (2) RESERVED_LOCK
**     (3) PENDING_LOCK
**     (4) EXCLUSIVE_LOCK
**
** Sometimes when requesting one lock state, additional lock states
** are inserted in between.  The locking might fail on one of the later
** transitions leaving the lock state different from what it started but
** still short of its goal.  The following chart shows the allowed
** transitions and the inserted intermediate states:
**
**    UNLOCKED -> SHARED
**    SHARED -> RESERVED
**    SHARED -> (PENDING) -> EXCLUSIVE
**    RESERVED -> (PENDING) -> EXCLUSIVE
**    PENDING -> EXCLUSIVE
**
** This routine will only increase a lock.  Use the sqlite3OsUnlock()
** routine to lower a locking level.
*/
static int proxyLock(sqlite3_file *id, int eFileLock) {
  unixFile *pFile = (unixFile*)id;
  int rc = proxyTakeConch(pFile);
  if( rc==SQLITE_OK ){
    proxyLockingContext *pCtx = (proxyLockingContext *)pFile->lockingContext;
    if( pCtx->conchHeld>0 ){
      unixFile *proxy = pCtx->lockProxy;
      rc = proxy->pMethod->xLock((sqlite3_file*)proxy, eFileLock);
      pFile->eFileLock = proxy->eFileLock;
    }else{
      /* conchHeld < 0 is lockless */
    }
  }
  return rc;
}


/*
** Lower the locking level on file descriptor pFile to eFileLock.  eFileLock
** must be either NO_LOCK or SHARED_LOCK.
**
** If the locking level of the file descriptor is already at or below
** the requested locking level, this routine is a no-op.
*/
static int proxyUnlock(sqlite3_file *id, int eFileLock) {
  unixFile *pFile = (unixFile*)id;
  int rc = proxyTakeConch(pFile);
  if( rc==SQLITE_OK ){
    proxyLockingContext *pCtx = (proxyLockingContext *)pFile->lockingContext;
    if( pCtx->conchHeld>0 ){
      unixFile *proxy = pCtx->lockProxy;
      rc = proxy->pMethod->xUnlock((sqlite3_file*)proxy, eFileLock);
      pFile->eFileLock = proxy->eFileLock;
    }else{
      /* conchHeld < 0 is lockless */
    }
  }
  return rc;
}

/*
** Close a file that uses proxy locks.
*/
static int proxyClose(sqlite3_file *id) {
  if( id ){
    unixFile *pFile = (unixFile*)id;
    proxyLockingContext *pCtx = (proxyLockingContext *)pFile->lockingContext;
    unixFile *lockProxy = pCtx->lockProxy;
    unixFile *conchFile = pCtx->conchFile;
    int rc = SQLITE_OK;
    
    if( lockProxy ){
      rc = lockProxy->pMethod->xUnlock((sqlite3_file*)lockProxy, NO_LOCK);
      if( rc ) return rc;
      rc = lockProxy->pMethod->xClose((sqlite3_file*)lockProxy);
      if( rc ) return rc;
      sqlite3_free(lockProxy);
      pCtx->lockProxy = 0;
    }
    if( conchFile ){
      if( pCtx->conchHeld ){
        rc = proxyReleaseConch(pFile);
        if( rc ) return rc;
      }
      rc = conchFile->pMethod->xClose((sqlite3_file*)conchFile);
      if( rc ) return rc;
      sqlite3_free(conchFile);
    }
    sqlite3DbFree(0, pCtx->lockProxyPath);
    sqlite3_free(pCtx->conchFilePath);
    sqlite3DbFree(0, pCtx->dbPath);
    /* restore the original locking context and pMethod then close it */
    pFile->lockingContext = pCtx->oldLockingContext;
    pFile->pMethod = pCtx->pOldMethod;
    sqlite3_free(pCtx);
    return pFile->pMethod->xClose(id);
  }
  return SQLITE_OK;
}



#endif /* defined(__APPLE__) && SQLITE_ENABLE_LOCKING_STYLE */
/*
** The proxy locking style is intended for use with AFP filesystems.
** And since AFP is only supported on MacOSX, the proxy locking is also
** restricted to MacOSX.
** 
**
******************* End of the proxy lock implementation **********************
******************************************************************************/

/*
** Initialize the operating system interface.
**
** This routine registers all VFS implementations for unix-like operating
** systems.  This routine, and the sqlite3_os_end() routine that follows,
** should be the only routines in this file that are visible from other
** files.
**
** This routine is called once during SQLite initialization and by a
** single thread.  The memory allocation and mutex subsystems have not
** necessarily been initialized when this routine is called, and so they
** should not be used.
*/
int sqlite3_os_init(void){ 
  /* 
  ** The following macro defines an initializer for an sqlite3_vfs object.
  ** The name of the VFS is NAME.  The pAppData is a pointer to a pointer
  ** to the "finder" function.  (pAppData is a pointer to a pointer because
  ** silly C90 rules prohibit a void* from being cast to a function pointer
  ** and so we have to go through the intermediate pointer to avoid problems
  ** when compiling with -pedantic-errors on GCC.)
  **
  ** The FINDER parameter to this macro is the name of the pointer to the
  ** finder-function.  The finder-function returns a pointer to the
  ** sqlite_io_methods object that implements the desired locking
  ** behaviors.  See the division above that contains the IOMETHODS
  ** macro for addition information on finder-functions.
  **
  ** Most finders simply return a pointer to a fixed sqlite3_io_methods
  ** object.  But the "autolockIoFinder" available on MacOSX does a little
  ** more than that; it looks at the filesystem type that hosts the 
  ** database file and tries to choose an locking method appropriate for
  ** that filesystem time.
  */
  #define UNIXVFS(VFSNAME, FINDER) {                        \
    3,                    /* iVersion */                    \
    sizeof(unixFile),     /* szOsFile */                    \
    MAX_PATHNAME,         /* mxPathname */                  \
    0,                    /* pNext */                       \
    VFSNAME,              /* zName */                       \
    (void*)&FINDER,       /* pAppData */                    \
    unixOpen,             /* xOpen */                       \
    unixDelete,           /* xDelete */                     \
    unixAccess,           /* xAccess */                     \
    unixFullPathname,     /* xFullPathname */               \
    unixDlOpen,           /* xDlOpen */                     \
    unixDlError,          /* xDlError */                    \
    unixDlSym,            /* xDlSym */                      \
    unixDlClose,          /* xDlClose */                    \
    unixRandomness,       /* xRandomness */                 \
    unixSleep,            /* xSleep */                      \
    unixCurrentTime,      /* xCurrentTime */                \
    unixGetLastError,     /* xGetLastError */               \
    unixCurrentTimeInt64, /* xCurrentTimeInt64 */           \
    unixSetSystemCall,    /* xSetSystemCall */              \
    unixGetSystemCall,    /* xGetSystemCall */              \
    unixNextSystemCall,   /* xNextSystemCall */             \
  }

  /*
  ** All default VFSes for unix are contained in the following array.
  **
  ** Note that the sqlite3_vfs.pNext field of the VFS object is modified
  ** by the SQLite core when the VFS is registered.  So the following
  ** array cannot be const.
  */
  static sqlite3_vfs aVfs[] = {
#if SQLITE_ENABLE_LOCKING_STYLE && (OS_VXWORKS || defined(__APPLE__))
    UNIXVFS("unix",          autolockIoFinder ),
#else
    UNIXVFS("unix",          posixIoFinder ),
#endif
    UNIXVFS("unix-none",     nolockIoFinder ),
    UNIXVFS("unix-dotfile",  dotlockIoFinder ),
    UNIXVFS("unix-excl",     posixIoFinder ),
#if OS_VXWORKS
    UNIXVFS("unix-namedsem", semIoFinder ),
#endif
#if SQLITE_ENABLE_LOCKING_STYLE
    UNIXVFS("unix-posix",    posixIoFinder ),
#if !OS_VXWORKS
    UNIXVFS("unix-flock",    flockIoFinder ),
#endif
#endif
#if SQLITE_ENABLE_LOCKING_STYLE && defined(__APPLE__)
    UNIXVFS("unix-afp",      afpIoFinder ),
    UNIXVFS("unix-nfs",      nfsIoFinder ),
    UNIXVFS("unix-proxy",    proxyIoFinder ),
#endif
  };
  unsigned int i;          /* Loop counter */

  /* Double-check that the aSyscall[] array has been constructed
  ** correctly.  See ticket [bb3a86e890c8e96ab] */
  assert( ArraySize(aSyscall)==25 );

  /* Register all VFSes defined in the aVfs[] array */
  for(i=0; i<(sizeof(aVfs)/sizeof(sqlite3_vfs)); i++){
    sqlite3_vfs_register(&aVfs[i], i==0);
  }
  return SQLITE_OK; 
}

/*
** Shutdown the operating system interface.
**
** Some operating systems might need to do some cleanup in this routine,
** to release dynamically allocated objects.  But not on unix.
** This routine is a no-op for unix.
*/
int sqlite3_os_end(void){ 
  return SQLITE_OK; 
}
 
#endif /* SQLITE_OS_UNIX */<|MERGE_RESOLUTION|>--- conflicted
+++ resolved
@@ -200,9 +200,6 @@
   const char *zPath;                  /* Name of the file */
   unixShm *pShm;                      /* Shared memory segment information */
   int szChunk;                        /* Configured by FCNTL_CHUNK_SIZE */
-<<<<<<< HEAD
-#if SQLITE_ENABLE_LOCKING_STYLE || defined(__APPLE__)
-=======
 #if SQLITE_MAX_MMAP_SIZE>0
   int nFetchOut;                      /* Number of outstanding xFetch refs */
   sqlite3_int64 mmapSize;             /* Usable size of mapping at pMapRegion */
@@ -214,8 +211,7 @@
   int sectorSize;                     /* Device sector size */
   int deviceCharacteristics;          /* Precomputed device characteristics */
 #endif
-#if SQLITE_ENABLE_LOCKING_STYLE
->>>>>>> 6fca85d8
+#if SQLITE_ENABLE_LOCKING_STYLE || defined(__APPLE__)
   int openFlags;                      /* The flags specified at open() */
 #endif
 #if SQLITE_ENABLE_DATA_PROTECTION
@@ -2269,23 +2265,9 @@
 */
 static int closeUnixFile(sqlite3_file *id){
   unixFile *pFile = (unixFile*)id;
-<<<<<<< HEAD
-#if OSCLOSE_CHECK_CLOSE_IOERR
-  if( pFile->h>=0 ){
-    int err = close(pFile->h);
-    if( err ){
-      storeLastErrno(pFile, errno);
-      return SQLITE_IOERR_CLOSE;
-    }else{
-      pFile->h=-1;
-    }
-  }
-#else
-=======
 #if SQLITE_MAX_MMAP_SIZE>0
   unixUnmapfile(pFile);
 #endif
->>>>>>> 6fca85d8
   if( pFile->h>=0 ){
     robust_close(pFile, pFile->h, __LINE__);
     pFile->h = -1;
@@ -3642,22 +3624,11 @@
   do{ rc = osPwrite64(fd, pBuf, nBuf, iOff);}while( rc<0 && errno==EINTR);
 #else
   do{
-<<<<<<< HEAD
-    newOffset = lseek(id->h, offset, SEEK_SET);
-    SimulateIOError( newOffset-- );
-    if( newOffset!=offset ){
-      if( newOffset == -1 ){
-        storeLastErrno((unixFile*)id, errno);
-      }else{
-        storeLastErrno((unixFile*)id, 0);
-      }
-=======
     i64 iSeek = lseek(fd, iOff, SEEK_SET);
     SimulateIOError( iSeek-- );
 
     if( iSeek!=iOff ){
       if( piErrno ) *piErrno = (iSeek==-1 ? errno : 0);
->>>>>>> 6fca85d8
       return -1;
     }
     rc = osWrite(fd, pBuf, nBuf);
@@ -3665,13 +3636,7 @@
 #endif
 
   TIMER_END;
-<<<<<<< HEAD
-  if( got<0 ){
-    storeLastErrno((unixFile*)id, errno);
-  }
-=======
   OSTRACE(("WRITE   %-3d %5d %7lld %llu\n", fd, rc, iOff, TIMER_ELAPSED));
->>>>>>> 6fca85d8
 
   if( rc<0 && piErrno ) *piErrno = errno;
   return rc;
@@ -3734,7 +3699,6 @@
       }
     }
   }
-#endif
 
 #if SQLITE_MAX_MMAP_SIZE>0
   /* Deal with as much of this write request as possible by transfering
@@ -5465,7 +5429,6 @@
 # define unixShmUnmap   0
 #endif /* #ifndef SQLITE_OMIT_WAL */
 
-<<<<<<< HEAD
 #if (SQLITE_ENABLE_APPLE_SPI>0) && defined(__APPLE__)
 static const char *unixTempFileDir(void);
 
@@ -5874,8 +5837,6 @@
 
 #endif /* (SQLITE_ENABLE_APPLE_SPI>0) && defined(__APPLE__) */
 
-
-=======
 #if SQLITE_MAX_MMAP_SIZE>0
 /*
 ** If it is currently memory mapped, unmap file pFd.
@@ -6096,7 +6057,6 @@
 #endif
   return SQLITE_OK;
 }
->>>>>>> 6fca85d8
 
 /*
 ** Here ends the implementation of all sqlite3_file methods.
