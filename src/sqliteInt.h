/*
** 2001 September 15
**
** The author disclaims copyright to this source code.  In place of
** a legal notice, here is a blessing:
**
**    May you do good and not evil.
**    May you find forgiveness for yourself and forgive others.
**    May you share freely, never taking more than you give.
**
*************************************************************************
** Internal interface definitions for SQLite.
**
*/
#ifndef _SQLITEINT_H_
#define _SQLITEINT_H_

/*
** These #defines should enable >2GB file support on POSIX if the
** underlying operating system supports it.  If the OS lacks
** large file support, or if the OS is windows, these should be no-ops.
**
** Ticket #2739:  The _LARGEFILE_SOURCE macro must appear before any
** system #includes.  Hence, this block of code must be the very first
** code in all source files.
**
** Large file support can be disabled using the -DSQLITE_DISABLE_LFS switch
** on the compiler command line.  This is necessary if you are compiling
** on a recent machine (ex: Red Hat 7.2) but you want your code to work
** on an older machine (ex: Red Hat 6.0).  If you compile on Red Hat 7.2
** without this option, LFS is enable.  But LFS does not exist in the kernel
** in Red Hat 6.0, so the code won't work.  Hence, for maximum binary
** portability you should omit LFS.
**
** Similar is true for Mac OS X.  LFS is only supported on Mac OS X 9 and later.
*/
#ifndef SQLITE_DISABLE_LFS
# define _LARGE_FILE       1
# ifndef _FILE_OFFSET_BITS
#   define _FILE_OFFSET_BITS 64
# endif
# define _LARGEFILE_SOURCE 1
#endif

/*
** Include the configuration header output by 'configure' if we're using the
** autoconf-based build
*/
#ifdef _HAVE_SQLITE_CONFIG_H
#include "config.h"
#endif

#include "sqliteLimit.h"

/* Disable nuisance warnings on Borland compilers */
#if defined(__BORLANDC__)
#pragma warn -rch /* unreachable code */
#pragma warn -ccc /* Condition is always true or false */
#pragma warn -aus /* Assigned value is never used */
#pragma warn -csu /* Comparing signed and unsigned */
#pragma warn -spa /* Suspicious pointer arithmetic */
#endif

/* Needed for various definitions... */
#ifndef _GNU_SOURCE
# define _GNU_SOURCE
#endif

#if defined(__OpenBSD__) && !defined(_BSD_SOURCE)
# define _BSD_SOURCE
#endif

/*
** Include standard header files as necessary
*/
#ifdef HAVE_STDINT_H
#include <stdint.h>
#endif
#ifdef HAVE_INTTYPES_H
#include <inttypes.h>
#endif

/*
** The following macros are used to cast pointers to integers and
** integers to pointers.  The way you do this varies from one compiler
** to the next, so we have developed the following set of #if statements
** to generate appropriate macros for a wide range of compilers.
**
** The correct "ANSI" way to do this is to use the intptr_t type. 
** Unfortunately, that typedef is not available on all compilers, or
** if it is available, it requires an #include of specific headers
** that vary from one machine to the next.
**
** Ticket #3860:  The llvm-gcc-4.2 compiler from Apple chokes on
** the ((void*)&((char*)0)[X]) construct.  But MSVC chokes on ((void*)(X)).
** So we have to define the macros in different ways depending on the
** compiler.
*/
#if defined(__PTRDIFF_TYPE__)  /* This case should work for GCC */
# define SQLITE_INT_TO_PTR(X)  ((void*)(__PTRDIFF_TYPE__)(X))
# define SQLITE_PTR_TO_INT(X)  ((int)(__PTRDIFF_TYPE__)(X))
#elif !defined(__GNUC__)       /* Works for compilers other than LLVM */
# define SQLITE_INT_TO_PTR(X)  ((void*)&((char*)0)[X])
# define SQLITE_PTR_TO_INT(X)  ((int)(((char*)X)-(char*)0))
#elif defined(HAVE_STDINT_H)   /* Use this case if we have ANSI headers */
# define SQLITE_INT_TO_PTR(X)  ((void*)(intptr_t)(X))
# define SQLITE_PTR_TO_INT(X)  ((int)(intptr_t)(X))
#else                          /* Generates a warning - but it always works */
# define SQLITE_INT_TO_PTR(X)  ((void*)(X))
# define SQLITE_PTR_TO_INT(X)  ((int)(X))
#endif

/*
** The SQLITE_THREADSAFE macro must be defined as 0, 1, or 2.
** 0 means mutexes are permanently disable and the library is never
** threadsafe.  1 means the library is serialized which is the highest
** level of threadsafety.  2 means the library is multithreaded - multiple
** threads can use SQLite as long as no two threads try to use the same
** database connection at the same time.
**
** Older versions of SQLite used an optional THREADSAFE macro.
** We support that for legacy.
*/
#if !defined(SQLITE_THREADSAFE)
# if defined(THREADSAFE)
#   define SQLITE_THREADSAFE THREADSAFE
# else
#   define SQLITE_THREADSAFE 1 /* IMP: R-07272-22309 */
# endif
#endif

/*
** Powersafe overwrite is on by default.  But can be turned off using
** the -DSQLITE_POWERSAFE_OVERWRITE=0 command-line option.
*/
#ifndef SQLITE_POWERSAFE_OVERWRITE
# define SQLITE_POWERSAFE_OVERWRITE 1
#endif

/*
** The SQLITE_DEFAULT_MEMSTATUS macro must be defined as either 0 or 1.
** It determines whether or not the features related to 
** SQLITE_CONFIG_MEMSTATUS are available by default or not. This value can
** be overridden at runtime using the sqlite3_config() API.
*/
#if !defined(SQLITE_DEFAULT_MEMSTATUS)
# define SQLITE_DEFAULT_MEMSTATUS 1
#endif

/*
** Exactly one of the following macros must be defined in order to
** specify which memory allocation subsystem to use.
**
**     SQLITE_SYSTEM_MALLOC          // Use normal system malloc()
**     SQLITE_WIN32_MALLOC           // Use Win32 native heap API
**     SQLITE_ZERO_MALLOC            // Use a stub allocator that always fails
**     SQLITE_MEMDEBUG               // Debugging version of system malloc()
**
** On Windows, if the SQLITE_WIN32_MALLOC_VALIDATE macro is defined and the
** assert() macro is enabled, each call into the Win32 native heap subsystem
** will cause HeapValidate to be called.  If heap validation should fail, an
** assertion will be triggered.
**
** (Historical note:  There used to be several other options, but we've
** pared it down to just these three.)
**
** If none of the above are defined, then set SQLITE_SYSTEM_MALLOC as
** the default.
*/
#if defined(SQLITE_SYSTEM_MALLOC) \
  + defined(SQLITE_WIN32_MALLOC) \
  + defined(SQLITE_ZERO_MALLOC) \
  + defined(SQLITE_MEMDEBUG)>1
# error "Two or more of the following compile-time configuration options\
 are defined but at most one is allowed:\
 SQLITE_SYSTEM_MALLOC, SQLITE_WIN32_MALLOC, SQLITE_MEMDEBUG,\
 SQLITE_ZERO_MALLOC"
#endif
#if defined(SQLITE_SYSTEM_MALLOC) \
  + defined(SQLITE_WIN32_MALLOC) \
  + defined(SQLITE_ZERO_MALLOC) \
  + defined(SQLITE_MEMDEBUG)==0
# define SQLITE_SYSTEM_MALLOC 1
#endif

/*
** If SQLITE_MALLOC_SOFT_LIMIT is not zero, then try to keep the
** sizes of memory allocations below this value where possible.
*/
#if !defined(SQLITE_MALLOC_SOFT_LIMIT)
# define SQLITE_MALLOC_SOFT_LIMIT 1024
#endif

/*
** We need to define _XOPEN_SOURCE as follows in order to enable
** recursive mutexes on most Unix systems and fchmod() on OpenBSD.
** But _XOPEN_SOURCE define causes problems for Mac OS X, so omit
** it.
*/
#if !defined(_XOPEN_SOURCE) && !defined(__DARWIN__) && !defined(__APPLE__)
#  define _XOPEN_SOURCE 600
#endif

/*
** The TCL headers are only needed when compiling the TCL bindings.
*/
#if defined(SQLITE_TCL) || defined(TCLSH)
# include <tcl.h>
#endif

/*
** NDEBUG and SQLITE_DEBUG are opposites.  It should always be true that
** defined(NDEBUG)==!defined(SQLITE_DEBUG).  If this is not currently true,
** make it true by defining or undefining NDEBUG.
**
** Setting NDEBUG makes the code smaller and run faster by disabling the
** number assert() statements in the code.  So we want the default action
** to be for NDEBUG to be set and NDEBUG to be undefined only if SQLITE_DEBUG
** is set.  Thus NDEBUG becomes an opt-in rather than an opt-out
** feature.
*/
#if !defined(NDEBUG) && !defined(SQLITE_DEBUG) 
# define NDEBUG 1
#endif
#if defined(NDEBUG) && defined(SQLITE_DEBUG)
# undef NDEBUG
#endif

/*
** The testcase() macro is used to aid in coverage testing.  When 
** doing coverage testing, the condition inside the argument to
** testcase() must be evaluated both true and false in order to
** get full branch coverage.  The testcase() macro is inserted
** to help ensure adequate test coverage in places where simple
** condition/decision coverage is inadequate.  For example, testcase()
** can be used to make sure boundary values are tested.  For
** bitmask tests, testcase() can be used to make sure each bit
** is significant and used at least once.  On switch statements
** where multiple cases go to the same block of code, testcase()
** can insure that all cases are evaluated.
**
*/
#ifdef SQLITE_COVERAGE_TEST
  void sqlite3Coverage(int);
# define testcase(X)  if( X ){ sqlite3Coverage(__LINE__); }
#else
# define testcase(X)
#endif

/*
** The TESTONLY macro is used to enclose variable declarations or
** other bits of code that are needed to support the arguments
** within testcase() and assert() macros.
*/
#if !defined(NDEBUG) || defined(SQLITE_COVERAGE_TEST)
# define TESTONLY(X)  X
#else
# define TESTONLY(X)
#endif

/*
** Sometimes we need a small amount of code such as a variable initialization
** to setup for a later assert() statement.  We do not want this code to
** appear when assert() is disabled.  The following macro is therefore
** used to contain that setup code.  The "VVA" acronym stands for
** "Verification, Validation, and Accreditation".  In other words, the
** code within VVA_ONLY() will only run during verification processes.
*/
#ifndef NDEBUG
# define VVA_ONLY(X)  X
#else
# define VVA_ONLY(X)
#endif

/*
** The ALWAYS and NEVER macros surround boolean expressions which 
** are intended to always be true or false, respectively.  Such
** expressions could be omitted from the code completely.  But they
** are included in a few cases in order to enhance the resilience
** of SQLite to unexpected behavior - to make the code "self-healing"
** or "ductile" rather than being "brittle" and crashing at the first
** hint of unplanned behavior.
**
** In other words, ALWAYS and NEVER are added for defensive code.
**
** When doing coverage testing ALWAYS and NEVER are hard-coded to
** be true and false so that the unreachable code then specify will
** not be counted as untested code.
*/
#if defined(SQLITE_COVERAGE_TEST)
# define ALWAYS(X)      (1)
# define NEVER(X)       (0)
#elif !defined(NDEBUG)
# define ALWAYS(X)      ((X)?1:(assert(0),0))
# define NEVER(X)       ((X)?(assert(0),1):0)
#else
# define ALWAYS(X)      (X)
# define NEVER(X)       (X)
#endif

/*
** Return true (non-zero) if the input is a integer that is too large
** to fit in 32-bits.  This macro is used inside of various testcase()
** macros to verify that we have tested SQLite for large-file support.
*/
#define IS_BIG_INT(X)  (((X)&~(i64)0xffffffff)!=0)

/*
** The macro unlikely() is a hint that surrounds a boolean
** expression that is usually false.  Macro likely() surrounds
** a boolean expression that is usually true.  GCC is able to
** use these hints to generate better code, sometimes.
*/
#if defined(__GNUC__) && 0
# define likely(X)    __builtin_expect((X),1)
# define unlikely(X)  __builtin_expect((X),0)
#else
# define likely(X)    !!(X)
# define unlikely(X)  !!(X)
#endif

#include "sqlite3.h"
#include "hash.h"
#include "parse.h"
#include <stdio.h>
#include <stdlib.h>
#include <string.h>
#include <assert.h>
#include <stddef.h>

/*
** If compiling for a processor that lacks floating point support,
** substitute integer for floating-point
*/
#ifdef SQLITE_OMIT_FLOATING_POINT
# define double sqlite_int64
# define float sqlite_int64
# define LONGDOUBLE_TYPE sqlite_int64
# ifndef SQLITE_BIG_DBL
#   define SQLITE_BIG_DBL (((sqlite3_int64)1)<<50)
# endif
# define SQLITE_OMIT_DATETIME_FUNCS 1
# define SQLITE_OMIT_TRACE 1
# undef SQLITE_MIXED_ENDIAN_64BIT_FLOAT
# undef SQLITE_HAVE_ISNAN
#endif
#ifndef SQLITE_BIG_DBL
# define SQLITE_BIG_DBL (1e99)
#endif

/*
** OMIT_TEMPDB is set to 1 if SQLITE_OMIT_TEMPDB is defined, or 0
** afterward. Having this macro allows us to cause the C compiler 
** to omit code used by TEMP tables without messy #ifndef statements.
*/
#ifdef SQLITE_OMIT_TEMPDB
#define OMIT_TEMPDB 1
#else
#define OMIT_TEMPDB 0
#endif

/*
** The "file format" number is an integer that is incremented whenever
** the VDBE-level file format changes.  The following macros define the
** the default file format for new databases and the maximum file format
** that the library can read.
*/
#define SQLITE_MAX_FILE_FORMAT 4
#ifndef SQLITE_DEFAULT_FILE_FORMAT
# define SQLITE_DEFAULT_FILE_FORMAT 4
#endif

/*
** Determine whether triggers are recursive by default.  This can be
** changed at run-time using a pragma.
*/
#ifndef SQLITE_DEFAULT_RECURSIVE_TRIGGERS
# define SQLITE_DEFAULT_RECURSIVE_TRIGGERS 0
#endif

/*
** Provide a default value for SQLITE_TEMP_STORE in case it is not specified
** on the command-line
*/
#ifndef SQLITE_TEMP_STORE
# define SQLITE_TEMP_STORE 1
# define SQLITE_TEMP_STORE_xc 1  /* Exclude from ctime.c */
#endif

/*
** GCC does not define the offsetof() macro so we'll have to do it
** ourselves.
*/
#ifndef offsetof
#define offsetof(STRUCTURE,FIELD) ((int)((char*)&((STRUCTURE*)0)->FIELD))
#endif

/*
** Macros to compute minimum and maximum of two numbers.
*/
#define MIN(A,B) ((A)<(B)?(A):(B))
#define MAX(A,B) ((A)>(B)?(A):(B))

/*
** Check to see if this machine uses EBCDIC.  (Yes, believe it or
** not, there are still machines out there that use EBCDIC.)
*/
#if 'A' == '\301'
# define SQLITE_EBCDIC 1
#else
# define SQLITE_ASCII 1
#endif

/*
** Integers of known sizes.  These typedefs might change for architectures
** where the sizes very.  Preprocessor macros are available so that the
** types can be conveniently redefined at compile-type.  Like this:
**
**         cc '-DUINTPTR_TYPE=long long int' ...
*/
#ifndef UINT32_TYPE
# ifdef HAVE_UINT32_T
#  define UINT32_TYPE uint32_t
# else
#  define UINT32_TYPE unsigned int
# endif
#endif
#ifndef UINT16_TYPE
# ifdef HAVE_UINT16_T
#  define UINT16_TYPE uint16_t
# else
#  define UINT16_TYPE unsigned short int
# endif
#endif
#ifndef INT16_TYPE
# ifdef HAVE_INT16_T
#  define INT16_TYPE int16_t
# else
#  define INT16_TYPE short int
# endif
#endif
#ifndef UINT8_TYPE
# ifdef HAVE_UINT8_T
#  define UINT8_TYPE uint8_t
# else
#  define UINT8_TYPE unsigned char
# endif
#endif
#ifndef INT8_TYPE
# ifdef HAVE_INT8_T
#  define INT8_TYPE int8_t
# else
#  define INT8_TYPE signed char
# endif
#endif
#ifndef LONGDOUBLE_TYPE
# define LONGDOUBLE_TYPE long double
#endif
typedef sqlite_int64 i64;          /* 8-byte signed integer */
typedef sqlite_uint64 u64;         /* 8-byte unsigned integer */
typedef UINT32_TYPE u32;           /* 4-byte unsigned integer */
typedef UINT16_TYPE u16;           /* 2-byte unsigned integer */
typedef INT16_TYPE i16;            /* 2-byte signed integer */
typedef UINT8_TYPE u8;             /* 1-byte unsigned integer */
typedef INT8_TYPE i8;              /* 1-byte signed integer */

/*
** SQLITE_MAX_U32 is a u64 constant that is the maximum u64 value
** that can be stored in a u32 without loss of data.  The value
** is 0x00000000ffffffff.  But because of quirks of some compilers, we
** have to specify the value in the less intuitive manner shown:
*/
#define SQLITE_MAX_U32  ((((u64)1)<<32)-1)

/*
** The datatype used to store estimates of the number of rows in a
** table or index.  This is an unsigned integer type.  For 99.9% of
** the world, a 32-bit integer is sufficient.  But a 64-bit integer
** can be used at compile-time if desired.
*/
#ifdef SQLITE_64BIT_STATS
 typedef u64 tRowcnt;    /* 64-bit only if requested at compile-time */
#else
 typedef u32 tRowcnt;    /* 32-bit is the default */
#endif

/*
** Macros to determine whether the machine is big or little endian,
** evaluated at runtime.
*/
#ifdef SQLITE_AMALGAMATION
const int sqlite3one = 1;
#else
extern const int sqlite3one;
#endif
#if defined(i386) || defined(__i386__) || defined(_M_IX86)\
                             || defined(__x86_64) || defined(__x86_64__)
# define SQLITE_BIGENDIAN    0
# define SQLITE_LITTLEENDIAN 1
# define SQLITE_UTF16NATIVE  SQLITE_UTF16LE
#else
# define SQLITE_BIGENDIAN    (*(char *)(&sqlite3one)==0)
# define SQLITE_LITTLEENDIAN (*(char *)(&sqlite3one)==1)
# define SQLITE_UTF16NATIVE (SQLITE_BIGENDIAN?SQLITE_UTF16BE:SQLITE_UTF16LE)
#endif

/*
** Constants for the largest and smallest possible 64-bit signed integers.
** These macros are designed to work correctly on both 32-bit and 64-bit
** compilers.
*/
#define LARGEST_INT64  (0xffffffff|(((i64)0x7fffffff)<<32))
#define SMALLEST_INT64 (((i64)-1) - LARGEST_INT64)

/* 
** Round up a number to the next larger multiple of 8.  This is used
** to force 8-byte alignment on 64-bit architectures.
*/
#define ROUND8(x)     (((x)+7)&~7)

/*
** Round down to the nearest multiple of 8
*/
#define ROUNDDOWN8(x) ((x)&~7)

/*
** Assert that the pointer X is aligned to an 8-byte boundary.  This
** macro is used only within assert() to verify that the code gets
** all alignment restrictions correct.
**
** Except, if SQLITE_4_BYTE_ALIGNED_MALLOC is defined, then the
** underlying malloc() implemention might return us 4-byte aligned
** pointers.  In that case, only verify 4-byte alignment.
*/
#ifdef SQLITE_4_BYTE_ALIGNED_MALLOC
# define EIGHT_BYTE_ALIGNMENT(X)   ((((char*)(X) - (char*)0)&3)==0)
#else
# define EIGHT_BYTE_ALIGNMENT(X)   ((((char*)(X) - (char*)0)&7)==0)
#endif

/*
** Disable MMAP on platforms where it is known to not work
*/
#if defined(__OpenBSD__) || defined(__QNXNTO__)
# undef SQLITE_MAX_MMAP_SIZE
# define SQLITE_MAX_MMAP_SIZE 0
#endif

/*
** Default maximum size of memory used by memory-mapped I/O in the VFS
*/
#ifdef __APPLE__
# include <TargetConditionals.h>
# if TARGET_OS_IPHONE
#   undef SQLITE_MAX_MMAP_SIZE
#   define SQLITE_MAX_MMAP_SIZE 0
# endif
#endif
#ifndef SQLITE_MAX_MMAP_SIZE
# if defined(__linux__) \
  || defined(_WIN32) \
  || (defined(__APPLE__) && defined(__MACH__)) \
  || defined(__sun)
#   define SQLITE_MAX_MMAP_SIZE 0x7fff0000  /* 2147418112 */
# else
#   define SQLITE_MAX_MMAP_SIZE 0
# endif
# define SQLITE_MAX_MMAP_SIZE_xc 1 /* exclude from ctime.c */
#endif

/*
** The default MMAP_SIZE is zero on all platforms.  Or, even if a larger
** default MMAP_SIZE is specified at compile-time, make sure that it does
** not exceed the maximum mmap size.
*/
#ifndef SQLITE_DEFAULT_MMAP_SIZE
# define SQLITE_DEFAULT_MMAP_SIZE 0
# define SQLITE_DEFAULT_MMAP_SIZE_xc 1  /* Exclude from ctime.c */
#endif
#if SQLITE_DEFAULT_MMAP_SIZE>SQLITE_MAX_MMAP_SIZE
# undef SQLITE_DEFAULT_MMAP_SIZE
# define SQLITE_DEFAULT_MMAP_SIZE SQLITE_MAX_MMAP_SIZE
#endif

/*
** An instance of the following structure is used to store the busy-handler
** callback for a given sqlite handle. 
**
** The sqlite.busyHandler member of the sqlite struct contains the busy
** callback for the database handle. Each pager opened via the sqlite
** handle is passed a pointer to sqlite.busyHandler. The busy-handler
** callback is currently invoked only from within pager.c.
*/
typedef struct BusyHandler BusyHandler;
struct BusyHandler {
  int (*xFunc)(void *,int);  /* The busy callback */
  void *pArg;                /* First arg to busy callback */
  int nBusy;                 /* Incremented with each busy call */
};

/*
** Name of the master database table.  The master database table
** is a special table that holds the names and attributes of all
** user tables and indices.
*/
#define MASTER_NAME       "sqlite_master"
#define TEMP_MASTER_NAME  "sqlite_temp_master"

/*
** The root-page of the master database table.
*/
#define MASTER_ROOT       1

/*
** The name of the schema table.
*/
#define SCHEMA_TABLE(x)  ((!OMIT_TEMPDB)&&(x==1)?TEMP_MASTER_NAME:MASTER_NAME)

/*
** A convenience macro that returns the number of elements in
** an array.
*/
#define ArraySize(X)    ((int)(sizeof(X)/sizeof(X[0])))

/*
** Determine if the argument is a power of two
*/
#define IsPowerOfTwo(X) (((X)&((X)-1))==0)

/*
** The following value as a destructor means to use sqlite3DbFree().
** The sqlite3DbFree() routine requires two parameters instead of the 
** one parameter that destructors normally want.  So we have to introduce 
** this magic value that the code knows to handle differently.  Any 
** pointer will work here as long as it is distinct from SQLITE_STATIC
** and SQLITE_TRANSIENT.
*/
#define SQLITE_DYNAMIC   ((sqlite3_destructor_type)sqlite3MallocSize)

/*
** When SQLITE_OMIT_WSD is defined, it means that the target platform does
** not support Writable Static Data (WSD) such as global and static variables.
** All variables must either be on the stack or dynamically allocated from
** the heap.  When WSD is unsupported, the variable declarations scattered
** throughout the SQLite code must become constants instead.  The SQLITE_WSD
** macro is used for this purpose.  And instead of referencing the variable
** directly, we use its constant as a key to lookup the run-time allocated
** buffer that holds real variable.  The constant is also the initializer
** for the run-time allocated buffer.
**
** In the usual case where WSD is supported, the SQLITE_WSD and GLOBAL
** macros become no-ops and have zero performance impact.
*/
#ifdef SQLITE_OMIT_WSD
  #define SQLITE_WSD const
  #define GLOBAL(t,v) (*(t*)sqlite3_wsd_find((void*)&(v), sizeof(v)))
  #define sqlite3GlobalConfig GLOBAL(struct Sqlite3Config, sqlite3Config)
  int sqlite3_wsd_init(int N, int J);
  void *sqlite3_wsd_find(void *K, int L);
#else
  #define SQLITE_WSD 
  #define GLOBAL(t,v) v
  #define sqlite3GlobalConfig sqlite3Config
#endif

/*
** The following macros are used to suppress compiler warnings and to
** make it clear to human readers when a function parameter is deliberately 
** left unused within the body of a function. This usually happens when
** a function is called via a function pointer. For example the 
** implementation of an SQL aggregate step callback may not use the
** parameter indicating the number of arguments passed to the aggregate,
** if it knows that this is enforced elsewhere.
**
** When a function parameter is not used at all within the body of a function,
** it is generally named "NotUsed" or "NotUsed2" to make things even clearer.
** However, these macros may also be used to suppress warnings related to
** parameters that may or may not be used depending on compilation options.
** For example those parameters only used in assert() statements. In these
** cases the parameters are named as per the usual conventions.
*/
#define UNUSED_PARAMETER(x) (void)(x)
#define UNUSED_PARAMETER2(x,y) UNUSED_PARAMETER(x),UNUSED_PARAMETER(y)

/*
** Forward references to structures
*/
typedef struct AggInfo AggInfo;
typedef struct AuthContext AuthContext;
typedef struct AutoincInfo AutoincInfo;
typedef struct Bitvec Bitvec;
typedef struct CollSeq CollSeq;
typedef struct Column Column;
typedef struct Db Db;
typedef struct Schema Schema;
typedef struct Expr Expr;
typedef struct ExprList ExprList;
typedef struct ExprSpan ExprSpan;
typedef struct FKey FKey;
typedef struct FuncDestructor FuncDestructor;
typedef struct FuncDef FuncDef;
typedef struct FuncDefHash FuncDefHash;
typedef struct IdList IdList;
typedef struct Index Index;
typedef struct IndexSample IndexSample;
typedef struct KeyClass KeyClass;
typedef struct KeyInfo KeyInfo;
typedef struct Lookaside Lookaside;
typedef struct LookasideSlot LookasideSlot;
typedef struct Module Module;
typedef struct NameContext NameContext;
typedef struct Parse Parse;
typedef struct PreUpdate PreUpdate;
typedef struct RowSet RowSet;
typedef struct Savepoint Savepoint;
typedef struct Select Select;
typedef struct SelectDest SelectDest;
typedef struct SrcList SrcList;
typedef struct StrAccum StrAccum;
typedef struct Table Table;
typedef struct TableLock TableLock;
typedef struct Token Token;
typedef struct Trigger Trigger;
typedef struct TriggerPrg TriggerPrg;
typedef struct TriggerStep TriggerStep;
typedef struct UnpackedRecord UnpackedRecord;
typedef struct VTable VTable;
typedef struct VtabCtx VtabCtx;
typedef struct Walker Walker;
typedef struct WhereInfo WhereInfo;

/*
** Defer sourcing vdbe.h and btree.h until after the "u8" and 
** "BusyHandler" typedefs. vdbe.h also requires a few of the opaque
** pointer types (i.e. FuncDef) defined above.
*/
#include "btree.h"
#include "vdbe.h"
#include "pager.h"
#include "pcache.h"

#include "os.h"
#include "mutex.h"


/*
** Each database file to be accessed by the system is an instance
** of the following structure.  There are normally two of these structures
** in the sqlite.aDb[] array.  aDb[0] is the main database file and
** aDb[1] is the database file used to hold temporary tables.  Additional
** databases may be attached.
*/
struct Db {
  char *zName;         /* Name of this database */
  Btree *pBt;          /* The B*Tree structure for this database file */
  u8 safety_level;     /* How aggressive at syncing data to disk */
  Schema *pSchema;     /* Pointer to database schema (possibly shared) */
};

/*
** An instance of the following structure stores a database schema.
**
** Most Schema objects are associated with a Btree.  The exception is
** the Schema for the TEMP databaes (sqlite3.aDb[1]) which is free-standing.
** In shared cache mode, a single Schema object can be shared by multiple
** Btrees that refer to the same underlying BtShared object.
** 
** Schema objects are automatically deallocated when the last Btree that
** references them is destroyed.   The TEMP Schema is manually freed by
** sqlite3_close().
*
** A thread must be holding a mutex on the corresponding Btree in order
** to access Schema content.  This implies that the thread must also be
** holding a mutex on the sqlite3 connection pointer that owns the Btree.
** For a TEMP Schema, only the connection mutex is required.
*/
struct Schema {
  int schema_cookie;   /* Database schema version number for this file */
  int iGeneration;     /* Generation counter.  Incremented with each change */
  Hash tblHash;        /* All tables indexed by name */
  Hash idxHash;        /* All (named) indices indexed by name */
  Hash trigHash;       /* All triggers indexed by name */
  Hash fkeyHash;       /* All foreign keys by referenced table name */
  Table *pSeqTab;      /* The sqlite_sequence table used by AUTOINCREMENT */
  u8 file_format;      /* Schema format version for this file */
  u8 enc;              /* Text encoding used by this database */
  u16 flags;           /* Flags associated with this schema */
  int cache_size;      /* Number of pages to use in the cache */
};

/*
** These macros can be used to test, set, or clear bits in the 
** Db.pSchema->flags field.
*/
#define DbHasProperty(D,I,P)     (((D)->aDb[I].pSchema->flags&(P))==(P))
#define DbHasAnyProperty(D,I,P)  (((D)->aDb[I].pSchema->flags&(P))!=0)
#define DbSetProperty(D,I,P)     (D)->aDb[I].pSchema->flags|=(P)
#define DbClearProperty(D,I,P)   (D)->aDb[I].pSchema->flags&=~(P)

/*
** Allowed values for the DB.pSchema->flags field.
**
** The DB_SchemaLoaded flag is set after the database schema has been
** read into internal hash tables.
**
** DB_UnresetViews means that one or more views have column names that
** have been filled out.  If the schema changes, these column names might
** changes and so the view will need to be reset.
*/
#define DB_SchemaLoaded    0x0001  /* The schema has been loaded */
#define DB_UnresetViews    0x0002  /* Some views have defined column names */
#define DB_Empty           0x0004  /* The file is empty (length 0 bytes) */

/*
** The number of different kinds of things that can be limited
** using the sqlite3_limit() interface.
*/
#define SQLITE_N_LIMIT (SQLITE_LIMIT_TRIGGER_DEPTH+1)

/*
** Lookaside malloc is a set of fixed-size buffers that can be used
** to satisfy small transient memory allocation requests for objects
** associated with a particular database connection.  The use of
** lookaside malloc provides a significant performance enhancement
** (approx 10%) by avoiding numerous malloc/free requests while parsing
** SQL statements.
**
** The Lookaside structure holds configuration information about the
** lookaside malloc subsystem.  Each available memory allocation in
** the lookaside subsystem is stored on a linked list of LookasideSlot
** objects.
**
** Lookaside allocations are only allowed for objects that are associated
** with a particular database connection.  Hence, schema information cannot
** be stored in lookaside because in shared cache mode the schema information
** is shared by multiple database connections.  Therefore, while parsing
** schema information, the Lookaside.bEnabled flag is cleared so that
** lookaside allocations are not used to construct the schema objects.
*/
struct Lookaside {
  u16 sz;                 /* Size of each buffer in bytes */
  u8 bEnabled;            /* False to disable new lookaside allocations */
  u8 bMalloced;           /* True if pStart obtained from sqlite3_malloc() */
  int nOut;               /* Number of buffers currently checked out */
  int mxOut;              /* Highwater mark for nOut */
  int anStat[3];          /* 0: hits.  1: size misses.  2: full misses */
  LookasideSlot *pFree;   /* List of available buffers */
  void *pStart;           /* First byte of available memory space */
  void *pEnd;             /* First byte past end of available space */
};
struct LookasideSlot {
  LookasideSlot *pNext;    /* Next buffer in the list of free buffers */
};

/*
** A hash table for function definitions.
**
** Hash each FuncDef structure into one of the FuncDefHash.a[] slots.
** Collisions are on the FuncDef.pHash chain.
*/
struct FuncDefHash {
  FuncDef *a[23];       /* Hash table for functions */
};

/*
** Each database connection is an instance of the following structure.
*/
struct sqlite3 {
  sqlite3_vfs *pVfs;            /* OS Interface */
  struct Vdbe *pVdbe;           /* List of active virtual machines */
  CollSeq *pDfltColl;           /* The default collating sequence (BINARY) */
  sqlite3_mutex *mutex;         /* Connection mutex */
  Db *aDb;                      /* All backends */
  int nDb;                      /* Number of backends currently in use */
  int flags;                    /* Miscellaneous flags. See below */
  i64 lastRowid;                /* ROWID of most recent insert (see above) */
  i64 szMmap;                   /* Default mmap_size setting */
  unsigned int openFlags;       /* Flags passed to sqlite3_vfs.xOpen() */
  int errCode;                  /* Most recent error code (SQLITE_*) */
  int errMask;                  /* & result codes with this before returning */
  u16 dbOptFlags;               /* Flags to enable/disable optimizations */
  u8 autoCommit;                /* The auto-commit flag. */
  u8 temp_store;                /* 1: file 2: memory 0: default */
  u8 mallocFailed;              /* True if we have seen a malloc failure */
  u8 dfltLockMode;              /* Default locking-mode for attached dbs */
  signed char nextAutovac;      /* Autovac setting after VACUUM if >=0 */
  u8 suppressErr;               /* Do not issue error messages if true */
  u8 vtabOnConflict;            /* Value to return for s3_vtab_on_conflict() */
  u8 isTransactionSavepoint;    /* True if the outermost savepoint is a TS */
  int nextPagesize;             /* Pagesize after VACUUM if >0 */
  u32 magic;                    /* Magic number for detect library misuse */
  int nChange;                  /* Value returned by sqlite3_changes() */
  int nTotalChange;             /* Value returned by sqlite3_total_changes() */
  int aLimit[SQLITE_N_LIMIT];   /* Limits */
  struct sqlite3InitInfo {      /* Information used during initialization */
    int newTnum;                /* Rootpage of table being initialized */
    u8 iDb;                     /* Which db file is being initialized */
    u8 busy;                    /* TRUE if currently initializing */
    u8 orphanTrigger;           /* Last statement is orphaned TEMP trigger */
  } init;
  int nVdbeActive;              /* Number of VDBEs currently running */
  int nVdbeRead;                /* Number of active VDBEs that read or write */
  int nVdbeWrite;               /* Number of active VDBEs that read and write */
  int nVdbeExec;                /* Number of nested calls to VdbeExec() */
  int nExtension;               /* Number of loaded extensions */
  void **aExtension;            /* Array of shared library handles */
  void (*xTrace)(void*,const char*);        /* Trace function */
  void *pTraceArg;                          /* Argument to the trace function */
  void (*xProfile)(void*,const char*,u64);  /* Profiling function */
  void *pProfileArg;                        /* Argument to profile function */
  void *pCommitArg;                 /* Argument to xCommitCallback() */   
  int (*xCommitCallback)(void*);    /* Invoked at every commit. */
  void *pRollbackArg;               /* Argument to xRollbackCallback() */   
  void (*xRollbackCallback)(void*); /* Invoked at every commit. */
  void *pUpdateArg;
  void (*xUpdateCallback)(void*,int, const char*,const char*,sqlite_int64);
#ifdef SQLITE_ENABLE_PREUPDATE_HOOK
  void *pPreUpdateArg;          /* First argument to xPreUpdateCallback */
  void (*xPreUpdateCallback)(   /* Registered using sqlite3_preupdate_hook() */
    void*,sqlite3*,int,char const*,char const*,sqlite3_int64,sqlite3_int64
  );
  PreUpdate *pPreUpdate;        /* Context for active pre-update callback */
#endif /* SQLITE_ENABLE_PREUPDATE_HOOK */
#ifndef SQLITE_OMIT_WAL
  int (*xWalCallback)(void *, sqlite3 *, const char *, int);
  void *pWalArg;
#endif
  void(*xCollNeeded)(void*,sqlite3*,int eTextRep,const char*);
  void(*xCollNeeded16)(void*,sqlite3*,int eTextRep,const void*);
  void *pCollNeededArg;
  sqlite3_value *pErr;          /* Most recent error message */
  char *zErrMsg;                /* Most recent error message (UTF-8 encoded) */
  char *zErrMsg16;              /* Most recent error message (UTF-16 encoded) */
  union {
    volatile int isInterrupted; /* True if sqlite3_interrupt has been called */
    double notUsed1;            /* Spacer */
  } u1;
  Lookaside lookaside;          /* Lookaside malloc configuration */
#ifndef SQLITE_OMIT_AUTHORIZATION
  int (*xAuth)(void*,int,const char*,const char*,const char*,const char*);
                                /* Access authorization function */
  void *pAuthArg;               /* 1st argument to the access auth function */
#endif
#ifndef SQLITE_OMIT_PROGRESS_CALLBACK
  int (*xProgress)(void *);     /* The progress callback */
  void *pProgressArg;           /* Argument to the progress callback */
  unsigned nProgressOps;        /* Number of opcodes for progress callback */
#endif
#ifndef SQLITE_OMIT_VIRTUALTABLE
  int nVTrans;                  /* Allocated size of aVTrans */
  Hash aModule;                 /* populated by sqlite3_create_module() */
  VtabCtx *pVtabCtx;            /* Context for active vtab connect/create */
  VTable **aVTrans;             /* Virtual tables with open transactions */
  VTable *pDisconnect;    /* Disconnect these in next sqlite3_prepare() */
#endif
  FuncDefHash aFunc;            /* Hash table of connection functions */
  Hash aCollSeq;                /* All collating sequences */
  BusyHandler busyHandler;      /* Busy callback */
  Db aDbStatic[2];              /* Static space for the 2 default backends */
  Savepoint *pSavepoint;        /* List of active savepoints */
  int busyTimeout;              /* Busy handler timeout, in msec */
  int nSavepoint;               /* Number of non-transaction savepoints */
  int nStatement;               /* Number of nested statement-transactions  */
  i64 nDeferredCons;            /* Net deferred constraints this transaction. */
  i64 nDeferredImmCons;         /* Net deferred immediate constraints */
  int *pnBytesFreed;            /* If not NULL, increment this in DbFree() */

#ifdef SQLITE_ENABLE_UNLOCK_NOTIFY
  /* The following variables are all protected by the STATIC_MASTER 
  ** mutex, not by sqlite3.mutex. They are used by code in notify.c. 
  **
  ** When X.pUnlockConnection==Y, that means that X is waiting for Y to
  ** unlock so that it can proceed.
  **
  ** When X.pBlockingConnection==Y, that means that something that X tried
  ** tried to do recently failed with an SQLITE_LOCKED error due to locks
  ** held by Y.
  */
  sqlite3 *pBlockingConnection; /* Connection that caused SQLITE_LOCKED */
  sqlite3 *pUnlockConnection;           /* Connection to watch for unlock */
  void *pUnlockArg;                     /* Argument to xUnlockNotify */
  void (*xUnlockNotify)(void **, int);  /* Unlock notify callback */
  sqlite3 *pNextBlocked;        /* Next in list of all blocked connections */
#endif
};

/*
** A macro to discover the encoding of a database.
*/
#define ENC(db) ((db)->aDb[0].pSchema->enc)

/*
** Possible values for the sqlite3.flags.
*/
#define SQLITE_VdbeTrace      0x00000001  /* True to trace VDBE execution */
#define SQLITE_InternChanges  0x00000002  /* Uncommitted Hash table changes */
#define SQLITE_FullColNames   0x00000004  /* Show full column names on SELECT */
#define SQLITE_ShortColNames  0x00000008  /* Show short columns names */
#define SQLITE_CountRows      0x00000010  /* Count rows changed by INSERT, */
                                          /*   DELETE, or UPDATE and return */
                                          /*   the count using a callback. */
#define SQLITE_NullCallback   0x00000020  /* Invoke the callback once if the */
                                          /*   result set is empty */
#define SQLITE_SqlTrace       0x00000040  /* Debug print SQL as it executes */
#define SQLITE_VdbeListing    0x00000080  /* Debug listings of VDBE programs */
#define SQLITE_WriteSchema    0x00000100  /* OK to update SQLITE_MASTER */
#define SQLITE_VdbeAddopTrace 0x00000200  /* Trace sqlite3VdbeAddOp() calls */
#define SQLITE_IgnoreChecks   0x00000400  /* Do not enforce check constraints */
#define SQLITE_ReadUncommitted 0x0000800  /* For shared-cache mode */
#define SQLITE_LegacyFileFmt  0x00001000  /* Create new databases in format 1 */
#define SQLITE_FullFSync      0x00002000  /* Use full fsync on the backend */
#define SQLITE_CkptFullFSync  0x00004000  /* Use full fsync for checkpoint */
#define SQLITE_RecoveryMode   0x00008000  /* Ignore schema errors */
#define SQLITE_ReverseOrder   0x00010000  /* Reverse unordered SELECTs */
#define SQLITE_RecTriggers    0x00020000  /* Enable recursive triggers */
#define SQLITE_ForeignKeys    0x00040000  /* Enforce foreign key constraints  */
#define SQLITE_AutoIndex      0x00080000  /* Enable automatic indexes */
#define SQLITE_PreferBuiltin  0x00100000  /* Preference to built-in funcs */
#define SQLITE_LoadExtension  0x00200000  /* Enable load_extension */
#define SQLITE_EnableTrigger  0x00400000  /* True to enable triggers */
#define SQLITE_DeferFKs       0x00800000  /* Defer all FK constraints */
<<<<<<< HEAD
=======
#define SQLITE_QueryOnly      0x01000000  /* Disable database changes */

>>>>>>> adbca7da

/*
** Bits of the sqlite3.dbOptFlags field that are used by the
** sqlite3_test_control(SQLITE_TESTCTRL_OPTIMIZATIONS,...) interface to
** selectively disable various optimizations.
*/
#define SQLITE_QueryFlattener 0x0001   /* Query flattening */
#define SQLITE_ColumnCache    0x0002   /* Column cache */
#define SQLITE_GroupByOrder   0x0004   /* GROUPBY cover of ORDERBY */
#define SQLITE_FactorOutConst 0x0008   /* Constant factoring */
#define SQLITE_IdxRealAsInt   0x0010   /* Store REAL as INT in indices */
#define SQLITE_DistinctOpt    0x0020   /* DISTINCT using indexes */
#define SQLITE_CoverIdxScan   0x0040   /* Covering index scans */
#define SQLITE_OrderByIdxJoin 0x0080   /* ORDER BY of joins via index */
#define SQLITE_SubqCoroutine  0x0100   /* Evaluate subqueries as coroutines */
#define SQLITE_Transitive     0x0200   /* Transitive constraints */
#define SQLITE_OmitNoopJoin   0x0400   /* Omit unused tables in joins */
#define SQLITE_Stat3          0x0800   /* Use the SQLITE_STAT3 table */
#define SQLITE_AllOpts        0xffff   /* All optimizations */

/*
** Macros for testing whether or not optimizations are enabled or disabled.
*/
#ifndef SQLITE_OMIT_BUILTIN_TEST
#define OptimizationDisabled(db, mask)  (((db)->dbOptFlags&(mask))!=0)
#define OptimizationEnabled(db, mask)   (((db)->dbOptFlags&(mask))==0)
#else
#define OptimizationDisabled(db, mask)  0
#define OptimizationEnabled(db, mask)   1
#endif

/*
** Possible values for the sqlite.magic field.
** The numbers are obtained at random and have no special meaning, other
** than being distinct from one another.
*/
#define SQLITE_MAGIC_OPEN     0xa029a697  /* Database is open */
#define SQLITE_MAGIC_CLOSED   0x9f3c2d33  /* Database is closed */
#define SQLITE_MAGIC_SICK     0x4b771290  /* Error and awaiting close */
#define SQLITE_MAGIC_BUSY     0xf03b7906  /* Database currently in use */
#define SQLITE_MAGIC_ERROR    0xb5357930  /* An SQLITE_MISUSE error occurred */
#define SQLITE_MAGIC_ZOMBIE   0x64cffc7f  /* Close with last statement close */

/*
** Each SQL function is defined by an instance of the following
** structure.  A pointer to this structure is stored in the sqlite.aFunc
** hash table.  When multiple functions have the same name, the hash table
** points to a linked list of these structures.
*/
struct FuncDef {
  i16 nArg;            /* Number of arguments.  -1 means unlimited */
  u8 iPrefEnc;         /* Preferred text encoding (SQLITE_UTF8, 16LE, 16BE) */
  u8 flags;            /* Some combination of SQLITE_FUNC_* */
  void *pUserData;     /* User data parameter */
  FuncDef *pNext;      /* Next function with same name */
  void (*xFunc)(sqlite3_context*,int,sqlite3_value**); /* Regular function */
  void (*xStep)(sqlite3_context*,int,sqlite3_value**); /* Aggregate step */
  void (*xFinalize)(sqlite3_context*);                /* Aggregate finalizer */
  char *zName;         /* SQL name of the function. */
  FuncDef *pHash;      /* Next with a different name but the same hash */
  FuncDestructor *pDestructor;   /* Reference counted destructor function */
};

/*
** This structure encapsulates a user-function destructor callback (as
** configured using create_function_v2()) and a reference counter. When
** create_function_v2() is called to create a function with a destructor,
** a single object of this type is allocated. FuncDestructor.nRef is set to 
** the number of FuncDef objects created (either 1 or 3, depending on whether
** or not the specified encoding is SQLITE_ANY). The FuncDef.pDestructor
** member of each of the new FuncDef objects is set to point to the allocated
** FuncDestructor.
**
** Thereafter, when one of the FuncDef objects is deleted, the reference
** count on this object is decremented. When it reaches 0, the destructor
** is invoked and the FuncDestructor structure freed.
*/
struct FuncDestructor {
  int nRef;
  void (*xDestroy)(void *);
  void *pUserData;
};

/*
** Possible values for FuncDef.flags.  Note that the _LENGTH and _TYPEOF
** values must correspond to OPFLAG_LENGTHARG and OPFLAG_TYPEOFARG.  There
** are assert() statements in the code to verify this.
*/
#define SQLITE_FUNC_LIKE     0x01 /* Candidate for the LIKE optimization */
#define SQLITE_FUNC_CASE     0x02 /* Case-sensitive LIKE-type function */
#define SQLITE_FUNC_EPHEM    0x04 /* Ephemeral.  Delete with VDBE */
#define SQLITE_FUNC_NEEDCOLL 0x08 /* sqlite3GetFuncCollSeq() might be called */
#define SQLITE_FUNC_COUNT    0x10 /* Built-in count(*) aggregate */
#define SQLITE_FUNC_COALESCE 0x20 /* Built-in coalesce() or ifnull() function */
#define SQLITE_FUNC_LENGTH   0x40 /* Built-in length() function */
#define SQLITE_FUNC_TYPEOF   0x80 /* Built-in typeof() function */

/*
** The following three macros, FUNCTION(), LIKEFUNC() and AGGREGATE() are
** used to create the initializers for the FuncDef structures.
**
**   FUNCTION(zName, nArg, iArg, bNC, xFunc)
**     Used to create a scalar function definition of a function zName 
**     implemented by C function xFunc that accepts nArg arguments. The
**     value passed as iArg is cast to a (void*) and made available
**     as the user-data (sqlite3_user_data()) for the function. If 
**     argument bNC is true, then the SQLITE_FUNC_NEEDCOLL flag is set.
**
**   AGGREGATE(zName, nArg, iArg, bNC, xStep, xFinal)
**     Used to create an aggregate function definition implemented by
**     the C functions xStep and xFinal. The first four parameters
**     are interpreted in the same way as the first 4 parameters to
**     FUNCTION().
**
**   LIKEFUNC(zName, nArg, pArg, flags)
**     Used to create a scalar function definition of a function zName 
**     that accepts nArg arguments and is implemented by a call to C 
**     function likeFunc. Argument pArg is cast to a (void *) and made
**     available as the function user-data (sqlite3_user_data()). The
**     FuncDef.flags variable is set to the value passed as the flags
**     parameter.
*/
#define FUNCTION(zName, nArg, iArg, bNC, xFunc) \
  {nArg, SQLITE_UTF8, (bNC*SQLITE_FUNC_NEEDCOLL), \
   SQLITE_INT_TO_PTR(iArg), 0, xFunc, 0, 0, #zName, 0, 0}
#define FUNCTION2(zName, nArg, iArg, bNC, xFunc, extraFlags) \
  {nArg, SQLITE_UTF8, (bNC*SQLITE_FUNC_NEEDCOLL)|extraFlags, \
   SQLITE_INT_TO_PTR(iArg), 0, xFunc, 0, 0, #zName, 0, 0}
#define STR_FUNCTION(zName, nArg, pArg, bNC, xFunc) \
  {nArg, SQLITE_UTF8, bNC*SQLITE_FUNC_NEEDCOLL, \
   pArg, 0, xFunc, 0, 0, #zName, 0, 0}
#define LIKEFUNC(zName, nArg, arg, flags) \
  {nArg, SQLITE_UTF8, flags, (void *)arg, 0, likeFunc, 0, 0, #zName, 0, 0}
#define AGGREGATE(zName, nArg, arg, nc, xStep, xFinal) \
  {nArg, SQLITE_UTF8, nc*SQLITE_FUNC_NEEDCOLL, \
   SQLITE_INT_TO_PTR(arg), 0, 0, xStep,xFinal,#zName,0,0}

/*
** All current savepoints are stored in a linked list starting at
** sqlite3.pSavepoint. The first element in the list is the most recently
** opened savepoint. Savepoints are added to the list by the vdbe
** OP_Savepoint instruction.
*/
struct Savepoint {
  char *zName;                        /* Savepoint name (nul-terminated) */
  i64 nDeferredCons;                  /* Number of deferred fk violations */
  i64 nDeferredImmCons;               /* Number of deferred imm fk. */
  Savepoint *pNext;                   /* Parent savepoint (if any) */
};

/*
** The following are used as the second parameter to sqlite3Savepoint(),
** and as the P1 argument to the OP_Savepoint instruction.
*/
#define SAVEPOINT_BEGIN      0
#define SAVEPOINT_RELEASE    1
#define SAVEPOINT_ROLLBACK   2


/*
** Each SQLite module (virtual table definition) is defined by an
** instance of the following structure, stored in the sqlite3.aModule
** hash table.
*/
struct Module {
  const sqlite3_module *pModule;       /* Callback pointers */
  const char *zName;                   /* Name passed to create_module() */
  void *pAux;                          /* pAux passed to create_module() */
  void (*xDestroy)(void *);            /* Module destructor function */
};

/*
** information about each column of an SQL table is held in an instance
** of this structure.
*/
struct Column {
  char *zName;     /* Name of this column */
  Expr *pDflt;     /* Default value of this column */
  char *zDflt;     /* Original text of the default value */
  char *zType;     /* Data type for this column */
  char *zColl;     /* Collating sequence.  If NULL, use the default */
  u8 notNull;      /* An OE_ code for handling a NOT NULL constraint */
  char affinity;   /* One of the SQLITE_AFF_... values */
  u16 colFlags;    /* Boolean properties.  See COLFLAG_ defines below */
};

/* Allowed values for Column.colFlags:
*/
#define COLFLAG_PRIMKEY  0x0001    /* Column is part of the primary key */
#define COLFLAG_HIDDEN   0x0002    /* A hidden column in a virtual table */

/*
** A "Collating Sequence" is defined by an instance of the following
** structure. Conceptually, a collating sequence consists of a name and
** a comparison routine that defines the order of that sequence.
**
** If CollSeq.xCmp is NULL, it means that the
** collating sequence is undefined.  Indices built on an undefined
** collating sequence may not be read or written.
*/
struct CollSeq {
  char *zName;          /* Name of the collating sequence, UTF-8 encoded */
  u8 enc;               /* Text encoding handled by xCmp() */
  void *pUser;          /* First argument to xCmp() */
  int (*xCmp)(void*,int, const void*, int, const void*);
  void (*xDel)(void*);  /* Destructor for pUser */
};

/*
** A sort order can be either ASC or DESC.
*/
#define SQLITE_SO_ASC       0  /* Sort in ascending order */
#define SQLITE_SO_DESC      1  /* Sort in ascending order */

/*
** Column affinity types.
**
** These used to have mnemonic name like 'i' for SQLITE_AFF_INTEGER and
** 't' for SQLITE_AFF_TEXT.  But we can save a little space and improve
** the speed a little by numbering the values consecutively.  
**
** But rather than start with 0 or 1, we begin with 'a'.  That way,
** when multiple affinity types are concatenated into a string and
** used as the P4 operand, they will be more readable.
**
** Note also that the numeric types are grouped together so that testing
** for a numeric type is a single comparison.
*/
#define SQLITE_AFF_TEXT     'a'
#define SQLITE_AFF_NONE     'b'
#define SQLITE_AFF_NUMERIC  'c'
#define SQLITE_AFF_INTEGER  'd'
#define SQLITE_AFF_REAL     'e'

#define sqlite3IsNumericAffinity(X)  ((X)>=SQLITE_AFF_NUMERIC)

/*
** The SQLITE_AFF_MASK values masks off the significant bits of an
** affinity value. 
*/
#define SQLITE_AFF_MASK     0x67

/*
** Additional bit values that can be ORed with an affinity without
** changing the affinity.
*/
#define SQLITE_JUMPIFNULL   0x08  /* jumps if either operand is NULL */
#define SQLITE_STOREP2      0x10  /* Store result in reg[P2] rather than jump */
#define SQLITE_NULLEQ       0x80  /* NULL=NULL */

/*
** An object of this type is created for each virtual table present in
** the database schema. 
**
** If the database schema is shared, then there is one instance of this
** structure for each database connection (sqlite3*) that uses the shared
** schema. This is because each database connection requires its own unique
** instance of the sqlite3_vtab* handle used to access the virtual table 
** implementation. sqlite3_vtab* handles can not be shared between 
** database connections, even when the rest of the in-memory database 
** schema is shared, as the implementation often stores the database
** connection handle passed to it via the xConnect() or xCreate() method
** during initialization internally. This database connection handle may
** then be used by the virtual table implementation to access real tables 
** within the database. So that they appear as part of the callers 
** transaction, these accesses need to be made via the same database 
** connection as that used to execute SQL operations on the virtual table.
**
** All VTable objects that correspond to a single table in a shared
** database schema are initially stored in a linked-list pointed to by
** the Table.pVTable member variable of the corresponding Table object.
** When an sqlite3_prepare() operation is required to access the virtual
** table, it searches the list for the VTable that corresponds to the
** database connection doing the preparing so as to use the correct
** sqlite3_vtab* handle in the compiled query.
**
** When an in-memory Table object is deleted (for example when the
** schema is being reloaded for some reason), the VTable objects are not 
** deleted and the sqlite3_vtab* handles are not xDisconnect()ed 
** immediately. Instead, they are moved from the Table.pVTable list to
** another linked list headed by the sqlite3.pDisconnect member of the
** corresponding sqlite3 structure. They are then deleted/xDisconnected 
** next time a statement is prepared using said sqlite3*. This is done
** to avoid deadlock issues involving multiple sqlite3.mutex mutexes.
** Refer to comments above function sqlite3VtabUnlockList() for an
** explanation as to why it is safe to add an entry to an sqlite3.pDisconnect
** list without holding the corresponding sqlite3.mutex mutex.
**
** The memory for objects of this type is always allocated by 
** sqlite3DbMalloc(), using the connection handle stored in VTable.db as 
** the first argument.
*/
struct VTable {
  sqlite3 *db;              /* Database connection associated with this table */
  Module *pMod;             /* Pointer to module implementation */
  sqlite3_vtab *pVtab;      /* Pointer to vtab instance */
  int nRef;                 /* Number of pointers to this structure */
  u8 bConstraint;           /* True if constraints are supported */
  int iSavepoint;           /* Depth of the SAVEPOINT stack */
  VTable *pNext;            /* Next in linked list (see above) */
};

/*
** Each SQL table is represented in memory by an instance of the
** following structure.
**
** Table.zName is the name of the table.  The case of the original
** CREATE TABLE statement is stored, but case is not significant for
** comparisons.
**
** Table.nCol is the number of columns in this table.  Table.aCol is a
** pointer to an array of Column structures, one for each column.
**
** If the table has an INTEGER PRIMARY KEY, then Table.iPKey is the index of
** the column that is that key.   Otherwise Table.iPKey is negative.  Note
** that the datatype of the PRIMARY KEY must be INTEGER for this field to
** be set.  An INTEGER PRIMARY KEY is used as the rowid for each row of
** the table.  If a table has no INTEGER PRIMARY KEY, then a random rowid
** is generated for each row of the table.  TF_HasPrimaryKey is set if
** the table has any PRIMARY KEY, INTEGER or otherwise.
**
** Table.tnum is the page number for the root BTree page of the table in the
** database file.  If Table.iDb is the index of the database table backend
** in sqlite.aDb[].  0 is for the main database and 1 is for the file that
** holds temporary tables and indices.  If TF_Ephemeral is set
** then the table is stored in a file that is automatically deleted
** when the VDBE cursor to the table is closed.  In this case Table.tnum 
** refers VDBE cursor number that holds the table open, not to the root
** page number.  Transient tables are used to hold the results of a
** sub-query that appears instead of a real table name in the FROM clause 
** of a SELECT statement.
*/
struct Table {
  char *zName;         /* Name of the table or view */
  Column *aCol;        /* Information about each column */
  Index *pIndex;       /* List of SQL indexes on this table. */
  Select *pSelect;     /* NULL for tables.  Points to definition if a view. */
  FKey *pFKey;         /* Linked list of all foreign keys in this table */
  char *zColAff;       /* String defining the affinity of each column */
#ifndef SQLITE_OMIT_CHECK
  ExprList *pCheck;    /* All CHECK constraints */
#endif
  tRowcnt nRowEst;     /* Estimated rows in table - from sqlite_stat1 table */
  int tnum;            /* Root BTree node for this table (see note above) */
  i16 iPKey;           /* If not negative, use aCol[iPKey] as the primary key */
  i16 nCol;            /* Number of columns in this table */
  u16 nRef;            /* Number of pointers to this Table */
  u8 tabFlags;         /* Mask of TF_* values */
  u8 keyConf;          /* What to do in case of uniqueness conflict on iPKey */
#ifndef SQLITE_OMIT_ALTERTABLE
  int addColOffset;    /* Offset in CREATE TABLE stmt to add a new column */
#endif
#ifndef SQLITE_OMIT_VIRTUALTABLE
  int nModuleArg;      /* Number of arguments to the module */
  char **azModuleArg;  /* Text of all module args. [0] is module name */
  VTable *pVTable;     /* List of VTable objects. */
#endif
  Trigger *pTrigger;   /* List of triggers stored in pSchema */
  Schema *pSchema;     /* Schema that contains this table */
  Table *pNextZombie;  /* Next on the Parse.pZombieTab list */
};

/*
** Allowed values for Tabe.tabFlags.
*/
#define TF_Readonly        0x01    /* Read-only system table */
#define TF_Ephemeral       0x02    /* An ephemeral table */
#define TF_HasPrimaryKey   0x04    /* Table has a primary key */
#define TF_Autoincrement   0x08    /* Integer primary key is autoincrement */
#define TF_Virtual         0x10    /* Is a virtual table */


/*
** Test to see whether or not a table is a virtual table.  This is
** done as a macro so that it will be optimized out when virtual
** table support is omitted from the build.
*/
#ifndef SQLITE_OMIT_VIRTUALTABLE
#  define IsVirtual(X)      (((X)->tabFlags & TF_Virtual)!=0)
#  define IsHiddenColumn(X) (((X)->colFlags & COLFLAG_HIDDEN)!=0)
#else
#  define IsVirtual(X)      0
#  define IsHiddenColumn(X) 0
#endif

/*
** Each foreign key constraint is an instance of the following structure.
**
** A foreign key is associated with two tables.  The "from" table is
** the table that contains the REFERENCES clause that creates the foreign
** key.  The "to" table is the table that is named in the REFERENCES clause.
** Consider this example:
**
**     CREATE TABLE ex1(
**       a INTEGER PRIMARY KEY,
**       b INTEGER CONSTRAINT fk1 REFERENCES ex2(x)
**     );
**
** For foreign key "fk1", the from-table is "ex1" and the to-table is "ex2".
**
** Each REFERENCES clause generates an instance of the following structure
** which is attached to the from-table.  The to-table need not exist when
** the from-table is created.  The existence of the to-table is not checked.
*/
struct FKey {
  Table *pFrom;     /* Table containing the REFERENCES clause (aka: Child) */
  FKey *pNextFrom;  /* Next foreign key in pFrom */
  char *zTo;        /* Name of table that the key points to (aka: Parent) */
  FKey *pNextTo;    /* Next foreign key on table named zTo */
  FKey *pPrevTo;    /* Previous foreign key on table named zTo */
  int nCol;         /* Number of columns in this key */
  /* EV: R-30323-21917 */
  u8 isDeferred;    /* True if constraint checking is deferred till COMMIT */
  u8 aAction[2];          /* ON DELETE and ON UPDATE actions, respectively */
  Trigger *apTrigger[2];  /* Triggers for aAction[] actions */
  struct sColMap {  /* Mapping of columns in pFrom to columns in zTo */
    int iFrom;         /* Index of column in pFrom */
    char *zCol;        /* Name of column in zTo.  If 0 use PRIMARY KEY */
  } aCol[1];        /* One entry for each of nCol column s */
};

/*
** SQLite supports many different ways to resolve a constraint
** error.  ROLLBACK processing means that a constraint violation
** causes the operation in process to fail and for the current transaction
** to be rolled back.  ABORT processing means the operation in process
** fails and any prior changes from that one operation are backed out,
** but the transaction is not rolled back.  FAIL processing means that
** the operation in progress stops and returns an error code.  But prior
** changes due to the same operation are not backed out and no rollback
** occurs.  IGNORE means that the particular row that caused the constraint
** error is not inserted or updated.  Processing continues and no error
** is returned.  REPLACE means that preexisting database rows that caused
** a UNIQUE constraint violation are removed so that the new insert or
** update can proceed.  Processing continues and no error is reported.
**
** RESTRICT, SETNULL, and CASCADE actions apply only to foreign keys.
** RESTRICT is the same as ABORT for IMMEDIATE foreign keys and the
** same as ROLLBACK for DEFERRED keys.  SETNULL means that the foreign
** key is set to NULL.  CASCADE means that a DELETE or UPDATE of the
** referenced table row is propagated into the row that holds the
** foreign key.
** 
** The following symbolic values are used to record which type
** of action to take.
*/
#define OE_None     0   /* There is no constraint to check */
#define OE_Rollback 1   /* Fail the operation and rollback the transaction */
#define OE_Abort    2   /* Back out changes but do no rollback transaction */
#define OE_Fail     3   /* Stop the operation but leave all prior changes */
#define OE_Ignore   4   /* Ignore the error. Do not do the INSERT or UPDATE */
#define OE_Replace  5   /* Delete existing record, then do INSERT or UPDATE */

#define OE_Restrict 6   /* OE_Abort for IMMEDIATE, OE_Rollback for DEFERRED */
#define OE_SetNull  7   /* Set the foreign key value to NULL */
#define OE_SetDflt  8   /* Set the foreign key value to its default */
#define OE_Cascade  9   /* Cascade the changes */

#define OE_Default  99  /* Do whatever the default action is */


/*
** An instance of the following structure is passed as the first
** argument to sqlite3VdbeKeyCompare and is used to control the 
** comparison of the two index keys.
*/
struct KeyInfo {
  sqlite3 *db;        /* The database connection */
  u8 enc;             /* Text encoding - one of the SQLITE_UTF* values */
  u16 nField;         /* Number of entries in aColl[] */
  u8 *aSortOrder;     /* Sort order for each column.  May be NULL */
  CollSeq *aColl[1];  /* Collating sequence for each term of the key */
};

/*
** An instance of the following structure holds information about a
** single index record that has already been parsed out into individual
** values.
**
** A record is an object that contains one or more fields of data.
** Records are used to store the content of a table row and to store
** the key of an index.  A blob encoding of a record is created by
** the OP_MakeRecord opcode of the VDBE and is disassembled by the
** OP_Column opcode.
**
** This structure holds a record that has already been disassembled
** into its constituent fields.
*/
struct UnpackedRecord {
  KeyInfo *pKeyInfo;  /* Collation and sort-order information */
  u16 nField;         /* Number of entries in apMem[] */
  u8 flags;           /* Boolean settings.  UNPACKED_... below */
  i64 rowid;          /* Used by UNPACKED_PREFIX_SEARCH */
  Mem *aMem;          /* Values */
};

/*
** Allowed values of UnpackedRecord.flags
*/
#define UNPACKED_INCRKEY       0x01  /* Make this key an epsilon larger */
#define UNPACKED_PREFIX_MATCH  0x02  /* A prefix match is considered OK */
#define UNPACKED_PREFIX_SEARCH 0x04  /* Ignore final (rowid) field */

/*
** Each SQL index is represented in memory by an
** instance of the following structure.
**
** The columns of the table that are to be indexed are described
** by the aiColumn[] field of this structure.  For example, suppose
** we have the following table and index:
**
**     CREATE TABLE Ex1(c1 int, c2 int, c3 text);
**     CREATE INDEX Ex2 ON Ex1(c3,c1);
**
** In the Table structure describing Ex1, nCol==3 because there are
** three columns in the table.  In the Index structure describing
** Ex2, nColumn==2 since 2 of the 3 columns of Ex1 are indexed.
** The value of aiColumn is {2, 0}.  aiColumn[0]==2 because the 
** first column to be indexed (c3) has an index of 2 in Ex1.aCol[].
** The second column to be indexed (c1) has an index of 0 in
** Ex1.aCol[], hence Ex2.aiColumn[1]==0.
**
** The Index.onError field determines whether or not the indexed columns
** must be unique and what to do if they are not.  When Index.onError=OE_None,
** it means this is not a unique index.  Otherwise it is a unique index
** and the value of Index.onError indicate the which conflict resolution 
** algorithm to employ whenever an attempt is made to insert a non-unique
** element.
*/
struct Index {
  char *zName;             /* Name of this index */
  int *aiColumn;           /* Which columns are used by this index.  1st is 0 */
  tRowcnt *aiRowEst;       /* From ANALYZE: Est. rows selected by each column */
  Table *pTable;           /* The SQL table being indexed */
  char *zColAff;           /* String defining the affinity of each column */
  Index *pNext;            /* The next index associated with the same table */
  Schema *pSchema;         /* Schema containing this index */
  u8 *aSortOrder;          /* for each column: True==DESC, False==ASC */
  char **azColl;           /* Array of collation sequence names for index */
  int tnum;                /* DB Page containing root of this index */
  u16 nColumn;             /* Number of columns in table used by this index */
  u8 onError;              /* OE_Abort, OE_Ignore, OE_Replace, or OE_None */
  unsigned autoIndex:2;    /* 1==UNIQUE, 2==PRIMARY KEY, 0==CREATE INDEX */
  unsigned bUnordered:1;   /* Use this index for == or IN queries only */
  unsigned uniqNotNull:1;  /* True if UNIQUE and NOT NULL for all columns */
#ifdef SQLITE_ENABLE_STAT3
  int nSample;             /* Number of elements in aSample[] */
  tRowcnt avgEq;           /* Average nEq value for key values not in aSample */
  IndexSample *aSample;    /* Samples of the left-most key */
#endif
};

/*
** Each sample stored in the sqlite_stat3 table is represented in memory 
** using a structure of this type.  See documentation at the top of the
** analyze.c source file for additional information.
*/
struct IndexSample {
  union {
    char *z;        /* Value if eType is SQLITE_TEXT or SQLITE_BLOB */
    double r;       /* Value if eType is SQLITE_FLOAT */
    i64 i;          /* Value if eType is SQLITE_INTEGER */
  } u;
  u8 eType;         /* SQLITE_NULL, SQLITE_INTEGER ... etc. */
  int nByte;        /* Size in byte of text or blob. */
  tRowcnt nEq;      /* Est. number of rows where the key equals this sample */
  tRowcnt nLt;      /* Est. number of rows where key is less than this sample */
  tRowcnt nDLt;     /* Est. number of distinct keys less than this sample */
};

/*
** Each token coming out of the lexer is an instance of
** this structure.  Tokens are also used as part of an expression.
**
** Note if Token.z==0 then Token.dyn and Token.n are undefined and
** may contain random values.  Do not make any assumptions about Token.dyn
** and Token.n when Token.z==0.
*/
struct Token {
  const char *z;     /* Text of the token.  Not NULL-terminated! */
  unsigned int n;    /* Number of characters in this token */
};

/*
** An instance of this structure contains information needed to generate
** code for a SELECT that contains aggregate functions.
**
** If Expr.op==TK_AGG_COLUMN or TK_AGG_FUNCTION then Expr.pAggInfo is a
** pointer to this structure.  The Expr.iColumn field is the index in
** AggInfo.aCol[] or AggInfo.aFunc[] of information needed to generate
** code for that node.
**
** AggInfo.pGroupBy and AggInfo.aFunc.pExpr point to fields within the
** original Select structure that describes the SELECT statement.  These
** fields do not need to be freed when deallocating the AggInfo structure.
*/
struct AggInfo {
  u8 directMode;          /* Direct rendering mode means take data directly
                          ** from source tables rather than from accumulators */
  u8 useSortingIdx;       /* In direct mode, reference the sorting index rather
                          ** than the source table */
  int sortingIdx;         /* Cursor number of the sorting index */
  int sortingIdxPTab;     /* Cursor number of pseudo-table */
  int nSortingColumn;     /* Number of columns in the sorting index */
  ExprList *pGroupBy;     /* The group by clause */
  struct AggInfo_col {    /* For each column used in source tables */
    Table *pTab;             /* Source table */
    int iTable;              /* Cursor number of the source table */
    int iColumn;             /* Column number within the source table */
    int iSorterColumn;       /* Column number in the sorting index */
    int iMem;                /* Memory location that acts as accumulator */
    Expr *pExpr;             /* The original expression */
  } *aCol;
  int nColumn;            /* Number of used entries in aCol[] */
  int nAccumulator;       /* Number of columns that show through to the output.
                          ** Additional columns are used only as parameters to
                          ** aggregate functions */
  struct AggInfo_func {   /* For each aggregate function */
    Expr *pExpr;             /* Expression encoding the function */
    FuncDef *pFunc;          /* The aggregate function implementation */
    int iMem;                /* Memory location that acts as accumulator */
    int iDistinct;           /* Ephemeral table used to enforce DISTINCT */
  } *aFunc;
  int nFunc;              /* Number of entries in aFunc[] */
};

/*
** The datatype ynVar is a signed integer, either 16-bit or 32-bit.
** Usually it is 16-bits.  But if SQLITE_MAX_VARIABLE_NUMBER is greater
** than 32767 we have to make it 32-bit.  16-bit is preferred because
** it uses less memory in the Expr object, which is a big memory user
** in systems with lots of prepared statements.  And few applications
** need more than about 10 or 20 variables.  But some extreme users want
** to have prepared statements with over 32767 variables, and for them
** the option is available (at compile-time).
*/
#if SQLITE_MAX_VARIABLE_NUMBER<=32767
typedef i16 ynVar;
#else
typedef int ynVar;
#endif

/*
** Each node of an expression in the parse tree is an instance
** of this structure.
**
** Expr.op is the opcode. The integer parser token codes are reused
** as opcodes here. For example, the parser defines TK_GE to be an integer
** code representing the ">=" operator. This same integer code is reused
** to represent the greater-than-or-equal-to operator in the expression
** tree.
**
** If the expression is an SQL literal (TK_INTEGER, TK_FLOAT, TK_BLOB, 
** or TK_STRING), then Expr.token contains the text of the SQL literal. If
** the expression is a variable (TK_VARIABLE), then Expr.token contains the 
** variable name. Finally, if the expression is an SQL function (TK_FUNCTION),
** then Expr.token contains the name of the function.
**
** Expr.pRight and Expr.pLeft are the left and right subexpressions of a
** binary operator. Either or both may be NULL.
**
** Expr.x.pList is a list of arguments if the expression is an SQL function,
** a CASE expression or an IN expression of the form "<lhs> IN (<y>, <z>...)".
** Expr.x.pSelect is used if the expression is a sub-select or an expression of
** the form "<lhs> IN (SELECT ...)". If the EP_xIsSelect bit is set in the
** Expr.flags mask, then Expr.x.pSelect is valid. Otherwise, Expr.x.pList is 
** valid.
**
** An expression of the form ID or ID.ID refers to a column in a table.
** For such expressions, Expr.op is set to TK_COLUMN and Expr.iTable is
** the integer cursor number of a VDBE cursor pointing to that table and
** Expr.iColumn is the column number for the specific column.  If the
** expression is used as a result in an aggregate SELECT, then the
** value is also stored in the Expr.iAgg column in the aggregate so that
** it can be accessed after all aggregates are computed.
**
** If the expression is an unbound variable marker (a question mark 
** character '?' in the original SQL) then the Expr.iTable holds the index 
** number for that variable.
**
** If the expression is a subquery then Expr.iColumn holds an integer
** register number containing the result of the subquery.  If the
** subquery gives a constant result, then iTable is -1.  If the subquery
** gives a different answer at different times during statement processing
** then iTable is the address of a subroutine that computes the subquery.
**
** If the Expr is of type OP_Column, and the table it is selecting from
** is a disk table or the "old.*" pseudo-table, then pTab points to the
** corresponding table definition.
**
** ALLOCATION NOTES:
**
** Expr objects can use a lot of memory space in database schema.  To
** help reduce memory requirements, sometimes an Expr object will be
** truncated.  And to reduce the number of memory allocations, sometimes
** two or more Expr objects will be stored in a single memory allocation,
** together with Expr.zToken strings.
**
** If the EP_Reduced and EP_TokenOnly flags are set when
** an Expr object is truncated.  When EP_Reduced is set, then all
** the child Expr objects in the Expr.pLeft and Expr.pRight subtrees
** are contained within the same memory allocation.  Note, however, that
** the subtrees in Expr.x.pList or Expr.x.pSelect are always separately
** allocated, regardless of whether or not EP_Reduced is set.
*/
struct Expr {
  u8 op;                 /* Operation performed by this node */
  char affinity;         /* The affinity of the column or 0 if not a column */
  u16 flags;             /* Various flags.  EP_* See below */
  union {
    char *zToken;          /* Token value. Zero terminated and dequoted */
    int iValue;            /* Non-negative integer value if EP_IntValue */
  } u;

  /* If the EP_TokenOnly flag is set in the Expr.flags mask, then no
  ** space is allocated for the fields below this point. An attempt to
  ** access them will result in a segfault or malfunction. 
  *********************************************************************/

  Expr *pLeft;           /* Left subnode */
  Expr *pRight;          /* Right subnode */
  union {
    ExprList *pList;     /* Function arguments or in "<expr> IN (<expr-list)" */
    Select *pSelect;     /* Used for sub-selects and "<expr> IN (<select>)" */
  } x;

  /* If the EP_Reduced flag is set in the Expr.flags mask, then no
  ** space is allocated for the fields below this point. An attempt to
  ** access them will result in a segfault or malfunction.
  *********************************************************************/

#if SQLITE_MAX_EXPR_DEPTH>0
  int nHeight;           /* Height of the tree headed by this node */
#endif
  int iTable;            /* TK_COLUMN: cursor number of table holding column
                         ** TK_REGISTER: register number
                         ** TK_TRIGGER: 1 -> new, 0 -> old */
  ynVar iColumn;         /* TK_COLUMN: column index.  -1 for rowid.
                         ** TK_VARIABLE: variable number (always >= 1). */
  i16 iAgg;              /* Which entry in pAggInfo->aCol[] or ->aFunc[] */
  i16 iRightJoinTable;   /* If EP_FromJoin, the right table of the join */
  u8 flags2;             /* Second set of flags.  EP2_... */
  u8 op2;                /* TK_REGISTER: original value of Expr.op
                         ** TK_COLUMN: the value of p5 for OP_Column
                         ** TK_AGG_FUNCTION: nesting depth */
  AggInfo *pAggInfo;     /* Used by TK_AGG_COLUMN and TK_AGG_FUNCTION */
  Table *pTab;           /* Table for TK_COLUMN expressions. */
};

/*
** The following are the meanings of bits in the Expr.flags field.
*/
#define EP_FromJoin   0x0001  /* Originated in ON or USING clause of a join */
#define EP_Agg        0x0002  /* Contains one or more aggregate functions */
#define EP_Resolved   0x0004  /* IDs have been resolved to COLUMNs */
#define EP_Error      0x0008  /* Expression contains one or more errors */
#define EP_Distinct   0x0010  /* Aggregate function with DISTINCT keyword */
#define EP_VarSelect  0x0020  /* pSelect is correlated, not constant */
#define EP_DblQuoted  0x0040  /* token.z was originally in "..." */
#define EP_InfixFunc  0x0080  /* True for an infix function: LIKE, GLOB, etc */
#define EP_Collate    0x0100  /* Tree contains a TK_COLLATE opeartor */
#define EP_FixedDest  0x0200  /* Result needed in a specific register */
#define EP_IntValue   0x0400  /* Integer value contained in u.iValue */
#define EP_xIsSelect  0x0800  /* x.pSelect is valid (otherwise x.pList is) */
#define EP_Hint       0x1000  /* Not used */
#define EP_Reduced    0x2000  /* Expr struct is EXPR_REDUCEDSIZE bytes only */
#define EP_TokenOnly  0x4000  /* Expr struct is EXPR_TOKENONLYSIZE bytes only */
#define EP_Static     0x8000  /* Held in memory not obtained from malloc() */

/*
** The following are the meanings of bits in the Expr.flags2 field.
*/
#define EP2_MallocedToken  0x0001  /* Need to sqlite3DbFree() Expr.zToken */
#define EP2_Irreducible    0x0002  /* Cannot EXPRDUP_REDUCE this Expr */

/*
** The pseudo-routine sqlite3ExprSetIrreducible sets the EP2_Irreducible
** flag on an expression structure.  This flag is used for VV&A only.  The
** routine is implemented as a macro that only works when in debugging mode,
** so as not to burden production code.
*/
#ifdef SQLITE_DEBUG
# define ExprSetIrreducible(X)  (X)->flags2 |= EP2_Irreducible
#else
# define ExprSetIrreducible(X)
#endif

/*
** These macros can be used to test, set, or clear bits in the 
** Expr.flags field.
*/
#define ExprHasProperty(E,P)     (((E)->flags&(P))==(P))
#define ExprHasAnyProperty(E,P)  (((E)->flags&(P))!=0)
#define ExprSetProperty(E,P)     (E)->flags|=(P)
#define ExprClearProperty(E,P)   (E)->flags&=~(P)

/*
** Macros to determine the number of bytes required by a normal Expr 
** struct, an Expr struct with the EP_Reduced flag set in Expr.flags 
** and an Expr struct with the EP_TokenOnly flag set.
*/
#define EXPR_FULLSIZE           sizeof(Expr)           /* Full size */
#define EXPR_REDUCEDSIZE        offsetof(Expr,iTable)  /* Common features */
#define EXPR_TOKENONLYSIZE      offsetof(Expr,pLeft)   /* Fewer features */

/*
** Flags passed to the sqlite3ExprDup() function. See the header comment 
** above sqlite3ExprDup() for details.
*/
#define EXPRDUP_REDUCE         0x0001  /* Used reduced-size Expr nodes */

/*
** A list of expressions.  Each expression may optionally have a
** name.  An expr/name combination can be used in several ways, such
** as the list of "expr AS ID" fields following a "SELECT" or in the
** list of "ID = expr" items in an UPDATE.  A list of expressions can
** also be used as the argument to a function, in which case the a.zName
** field is not used.
**
** By default the Expr.zSpan field holds a human-readable description of
** the expression that is used in the generation of error messages and
** column labels.  In this case, Expr.zSpan is typically the text of a
** column expression as it exists in a SELECT statement.  However, if
** the bSpanIsTab flag is set, then zSpan is overloaded to mean the name
** of the result column in the form: DATABASE.TABLE.COLUMN.  This later
** form is used for name resolution with nested FROM clauses.
*/
struct ExprList {
  int nExpr;             /* Number of expressions on the list */
  int iECursor;          /* VDBE Cursor associated with this ExprList */
  struct ExprList_item { /* For each expression in the list */
    Expr *pExpr;            /* The list of expressions */
    char *zName;            /* Token associated with this expression */
    char *zSpan;            /* Original text of the expression */
    u8 sortOrder;           /* 1 for DESC or 0 for ASC */
    unsigned done :1;       /* A flag to indicate when processing is finished */
    unsigned bSpanIsTab :1; /* zSpan holds DB.TABLE.COLUMN */
    u16 iOrderByCol;        /* For ORDER BY, column number in result set */
    u16 iAlias;             /* Index into Parse.aAlias[] for zName */
  } *a;                  /* Alloc a power of two greater or equal to nExpr */
};

/*
** An instance of this structure is used by the parser to record both
** the parse tree for an expression and the span of input text for an
** expression.
*/
struct ExprSpan {
  Expr *pExpr;          /* The expression parse tree */
  const char *zStart;   /* First character of input text */
  const char *zEnd;     /* One character past the end of input text */
};

/*
** An instance of this structure can hold a simple list of identifiers,
** such as the list "a,b,c" in the following statements:
**
**      INSERT INTO t(a,b,c) VALUES ...;
**      CREATE INDEX idx ON t(a,b,c);
**      CREATE TRIGGER trig BEFORE UPDATE ON t(a,b,c) ...;
**
** The IdList.a.idx field is used when the IdList represents the list of
** column names after a table name in an INSERT statement.  In the statement
**
**     INSERT INTO t(a,b,c) ...
**
** If "a" is the k-th column of table "t", then IdList.a[0].idx==k.
*/
struct IdList {
  struct IdList_item {
    char *zName;      /* Name of the identifier */
    int idx;          /* Index in some Table.aCol[] of a column named zName */
  } *a;
  int nId;         /* Number of identifiers on the list */
};

/*
** The bitmask datatype defined below is used for various optimizations.
**
** Changing this from a 64-bit to a 32-bit type limits the number of
** tables in a join to 32 instead of 64.  But it also reduces the size
** of the library by 738 bytes on ix86.
*/
typedef u64 Bitmask;

/*
** The number of bits in a Bitmask.  "BMS" means "BitMask Size".
*/
#define BMS  ((int)(sizeof(Bitmask)*8))

/*
** A bit in a Bitmask
*/
#define MASKBIT(n)   (((Bitmask)1)<<(n))

/*
** The following structure describes the FROM clause of a SELECT statement.
** Each table or subquery in the FROM clause is a separate element of
** the SrcList.a[] array.
**
** With the addition of multiple database support, the following structure
** can also be used to describe a particular table such as the table that
** is modified by an INSERT, DELETE, or UPDATE statement.  In standard SQL,
** such a table must be a simple name: ID.  But in SQLite, the table can
** now be identified by a database name, a dot, then the table name: ID.ID.
**
** The jointype starts out showing the join type between the current table
** and the next table on the list.  The parser builds the list this way.
** But sqlite3SrcListShiftJoinType() later shifts the jointypes so that each
** jointype expresses the join between the table and the previous table.
**
** In the colUsed field, the high-order bit (bit 63) is set if the table
** contains more than 63 columns and the 64-th or later column is used.
*/
struct SrcList {
  u8 nSrc;        /* Number of tables or subqueries in the FROM clause */
  u8 nAlloc;      /* Number of entries allocated in a[] below */
  struct SrcList_item {
    Schema *pSchema;  /* Schema to which this item is fixed */
    char *zDatabase;  /* Name of database holding this table */
    char *zName;      /* Name of the table */
    char *zAlias;     /* The "B" part of a "A AS B" phrase.  zName is the "A" */
    Table *pTab;      /* An SQL table corresponding to zName */
    Select *pSelect;  /* A SELECT statement used in place of a table name */
    int addrFillSub;  /* Address of subroutine to manifest a subquery */
    int regReturn;    /* Register holding return address of addrFillSub */
    u8 jointype;      /* Type of join between this able and the previous */
    unsigned notIndexed :1;    /* True if there is a NOT INDEXED clause */
    unsigned isCorrelated :1;  /* True if sub-query is correlated */
    unsigned viaCoroutine :1;  /* Implemented as a co-routine */
#ifndef SQLITE_OMIT_EXPLAIN
    u8 iSelectId;     /* If pSelect!=0, the id of the sub-select in EQP */
#endif
    int iCursor;      /* The VDBE cursor number used to access this table */
    Expr *pOn;        /* The ON clause of a join */
    IdList *pUsing;   /* The USING clause of a join */
    Bitmask colUsed;  /* Bit N (1<<N) set if column N of pTab is used */
    char *zIndex;     /* Identifier from "INDEXED BY <zIndex>" clause */
    Index *pIndex;    /* Index structure corresponding to zIndex, if any */
  } a[1];             /* One entry for each identifier on the list */
};

/*
** Permitted values of the SrcList.a.jointype field
*/
#define JT_INNER     0x0001    /* Any kind of inner or cross join */
#define JT_CROSS     0x0002    /* Explicit use of the CROSS keyword */
#define JT_NATURAL   0x0004    /* True for a "natural" join */
#define JT_LEFT      0x0008    /* Left outer join */
#define JT_RIGHT     0x0010    /* Right outer join */
#define JT_OUTER     0x0020    /* The "OUTER" keyword is present */
#define JT_ERROR     0x0040    /* unknown or unsupported join type */


/*
** Flags appropriate for the wctrlFlags parameter of sqlite3WhereBegin()
** and the WhereInfo.wctrlFlags member.
*/
#define WHERE_ORDERBY_NORMAL   0x0000 /* No-op */
#define WHERE_ORDERBY_MIN      0x0001 /* ORDER BY processing for min() func */
#define WHERE_ORDERBY_MAX      0x0002 /* ORDER BY processing for max() func */
#define WHERE_ONEPASS_DESIRED  0x0004 /* Want to do one-pass UPDATE/DELETE */
#define WHERE_DUPLICATES_OK    0x0008 /* Ok to return a row more than once */
#define WHERE_OMIT_OPEN_CLOSE  0x0010 /* Table cursors are already open */
#define WHERE_FORCE_TABLE      0x0020 /* Do not use an index-only search */
#define WHERE_ONETABLE_ONLY    0x0040 /* Only code the 1st table in pTabList */
#define WHERE_AND_ONLY         0x0080 /* Don't use indices for OR terms */
#define WHERE_GROUPBY          0x0100 /* pOrderBy is really a GROUP BY */
#define WHERE_DISTINCTBY       0x0200 /* pOrderby is really a DISTINCT clause */
#define WHERE_WANT_DISTINCT    0x0400 /* All output needs to be distinct */

/* Allowed return values from sqlite3WhereIsDistinct()
*/
#define WHERE_DISTINCT_NOOP      0  /* DISTINCT keyword not used */
#define WHERE_DISTINCT_UNIQUE    1  /* No duplicates */
#define WHERE_DISTINCT_ORDERED   2  /* All duplicates are adjacent */
#define WHERE_DISTINCT_UNORDERED 3  /* Duplicates are scattered */

/*
** A NameContext defines a context in which to resolve table and column
** names.  The context consists of a list of tables (the pSrcList) field and
** a list of named expression (pEList).  The named expression list may
** be NULL.  The pSrc corresponds to the FROM clause of a SELECT or
** to the table being operated on by INSERT, UPDATE, or DELETE.  The
** pEList corresponds to the result set of a SELECT and is NULL for
** other statements.
**
** NameContexts can be nested.  When resolving names, the inner-most 
** context is searched first.  If no match is found, the next outer
** context is checked.  If there is still no match, the next context
** is checked.  This process continues until either a match is found
** or all contexts are check.  When a match is found, the nRef member of
** the context containing the match is incremented. 
**
** Each subquery gets a new NameContext.  The pNext field points to the
** NameContext in the parent query.  Thus the process of scanning the
** NameContext list corresponds to searching through successively outer
** subqueries looking for a match.
*/
struct NameContext {
  Parse *pParse;       /* The parser */
  SrcList *pSrcList;   /* One or more tables used to resolve names */
  ExprList *pEList;    /* Optional list of named expressions */
  AggInfo *pAggInfo;   /* Information about aggregates at this level */
  NameContext *pNext;  /* Next outer name context.  NULL for outermost */
  int nRef;            /* Number of names resolved by this context */
  int nErr;            /* Number of errors encountered while resolving names */
  u8 ncFlags;          /* Zero or more NC_* flags defined below */
};

/*
** Allowed values for the NameContext, ncFlags field.
*/
#define NC_AllowAgg  0x01    /* Aggregate functions are allowed here */
#define NC_HasAgg    0x02    /* One or more aggregate functions seen */
#define NC_IsCheck   0x04    /* True if resolving names in a CHECK constraint */
#define NC_InAggFunc 0x08    /* True if analyzing arguments to an agg func */
#define NC_AsMaybe   0x10    /* Resolve to AS terms of the result set only
                             ** if no other resolution is available */

/*
** An instance of the following structure contains all information
** needed to generate code for a single SELECT statement.
**
** nLimit is set to -1 if there is no LIMIT clause.  nOffset is set to 0.
** If there is a LIMIT clause, the parser sets nLimit to the value of the
** limit and nOffset to the value of the offset (or 0 if there is not
** offset).  But later on, nLimit and nOffset become the memory locations
** in the VDBE that record the limit and offset counters.
**
** addrOpenEphm[] entries contain the address of OP_OpenEphemeral opcodes.
** These addresses must be stored so that we can go back and fill in
** the P4_KEYINFO and P2 parameters later.  Neither the KeyInfo nor
** the number of columns in P2 can be computed at the same time
** as the OP_OpenEphm instruction is coded because not
** enough information about the compound query is known at that point.
** The KeyInfo for addrOpenTran[0] and [1] contains collating sequences
** for the result set.  The KeyInfo for addrOpenEphm[2] contains collating
** sequences for the ORDER BY clause.
*/
struct Select {
  ExprList *pEList;      /* The fields of the result */
  u8 op;                 /* One of: TK_UNION TK_ALL TK_INTERSECT TK_EXCEPT */
  u16 selFlags;          /* Various SF_* values */
  int iLimit, iOffset;   /* Memory registers holding LIMIT & OFFSET counters */
  int addrOpenEphm[3];   /* OP_OpenEphem opcodes related to this select */
  u64 nSelectRow;        /* Estimated number of result rows */
  SrcList *pSrc;         /* The FROM clause */
  Expr *pWhere;          /* The WHERE clause */
  ExprList *pGroupBy;    /* The GROUP BY clause */
  Expr *pHaving;         /* The HAVING clause */
  ExprList *pOrderBy;    /* The ORDER BY clause */
  Select *pPrior;        /* Prior select in a compound select statement */
  Select *pNext;         /* Next select to the left in a compound */
  Select *pRightmost;    /* Right-most select in a compound select statement */
  Expr *pLimit;          /* LIMIT expression. NULL means not used. */
  Expr *pOffset;         /* OFFSET expression. NULL means not used. */
};

/*
** Allowed values for Select.selFlags.  The "SF" prefix stands for
** "Select Flag".
*/
#define SF_Distinct        0x0001  /* Output should be DISTINCT */
#define SF_Resolved        0x0002  /* Identifiers have been resolved */
#define SF_Aggregate       0x0004  /* Contains aggregate functions */
#define SF_UsesEphemeral   0x0008  /* Uses the OpenEphemeral opcode */
#define SF_Expanded        0x0010  /* sqlite3SelectExpand() called on this */
#define SF_HasTypeInfo     0x0020  /* FROM subqueries have Table metadata */
#define SF_UseSorter       0x0040  /* Sort using a sorter */
#define SF_Values          0x0080  /* Synthesized from VALUES clause */
#define SF_Materialize     0x0100  /* Force materialization of views */
#define SF_NestedFrom      0x0200  /* Part of a parenthesized FROM clause */


/*
** The results of a select can be distributed in several ways.  The
** "SRT" prefix means "SELECT Result Type".
*/
#define SRT_Union        1  /* Store result as keys in an index */
#define SRT_Except       2  /* Remove result from a UNION index */
#define SRT_Exists       3  /* Store 1 if the result is not empty */
#define SRT_Discard      4  /* Do not save the results anywhere */

/* The ORDER BY clause is ignored for all of the above */
#define IgnorableOrderby(X) ((X->eDest)<=SRT_Discard)

#define SRT_Output       5  /* Output each row of result */
#define SRT_Mem          6  /* Store result in a memory cell */
#define SRT_Set          7  /* Store results as keys in an index */
#define SRT_Table        8  /* Store result as data with an automatic rowid */
#define SRT_EphemTab     9  /* Create transient tab and store like SRT_Table */
#define SRT_Coroutine   10  /* Generate a single row of result */

/*
** An instance of this object describes where to put of the results of
** a SELECT statement.
*/
struct SelectDest {
  u8 eDest;         /* How to dispose of the results.  On of SRT_* above. */
  char affSdst;     /* Affinity used when eDest==SRT_Set */
  int iSDParm;      /* A parameter used by the eDest disposal method */
  int iSdst;        /* Base register where results are written */
  int nSdst;        /* Number of registers allocated */
};

/*
** During code generation of statements that do inserts into AUTOINCREMENT 
** tables, the following information is attached to the Table.u.autoInc.p
** pointer of each autoincrement table to record some side information that
** the code generator needs.  We have to keep per-table autoincrement
** information in case inserts are down within triggers.  Triggers do not
** normally coordinate their activities, but we do need to coordinate the
** loading and saving of autoincrement information.
*/
struct AutoincInfo {
  AutoincInfo *pNext;   /* Next info block in a list of them all */
  Table *pTab;          /* Table this info block refers to */
  int iDb;              /* Index in sqlite3.aDb[] of database holding pTab */
  int regCtr;           /* Memory register holding the rowid counter */
};

/*
** Size of the column cache
*/
#ifndef SQLITE_N_COLCACHE
# define SQLITE_N_COLCACHE 10
#endif

/*
** At least one instance of the following structure is created for each 
** trigger that may be fired while parsing an INSERT, UPDATE or DELETE
** statement. All such objects are stored in the linked list headed at
** Parse.pTriggerPrg and deleted once statement compilation has been
** completed.
**
** A Vdbe sub-program that implements the body and WHEN clause of trigger
** TriggerPrg.pTrigger, assuming a default ON CONFLICT clause of
** TriggerPrg.orconf, is stored in the TriggerPrg.pProgram variable.
** The Parse.pTriggerPrg list never contains two entries with the same
** values for both pTrigger and orconf.
**
** The TriggerPrg.aColmask[0] variable is set to a mask of old.* columns
** accessed (or set to 0 for triggers fired as a result of INSERT 
** statements). Similarly, the TriggerPrg.aColmask[1] variable is set to
** a mask of new.* columns used by the program.
*/
struct TriggerPrg {
  Trigger *pTrigger;      /* Trigger this program was coded from */
  TriggerPrg *pNext;      /* Next entry in Parse.pTriggerPrg list */
  SubProgram *pProgram;   /* Program implementing pTrigger/orconf */
  int orconf;             /* Default ON CONFLICT policy */
  u32 aColmask[2];        /* Masks of old.*, new.* columns accessed */
};

/*
** The yDbMask datatype for the bitmask of all attached databases.
*/
#if SQLITE_MAX_ATTACHED>30
  typedef sqlite3_uint64 yDbMask;
#else
  typedef unsigned int yDbMask;
#endif

/*
** An SQL parser context.  A copy of this structure is passed through
** the parser and down into all the parser action routine in order to
** carry around information that is global to the entire parse.
**
** The structure is divided into two parts.  When the parser and code
** generate call themselves recursively, the first part of the structure
** is constant but the second part is reset at the beginning and end of
** each recursion.
**
** The nTableLock and aTableLock variables are only used if the shared-cache 
** feature is enabled (if sqlite3Tsd()->useSharedData is true). They are
** used to store the set of table-locks required by the statement being
** compiled. Function sqlite3TableLock() is used to add entries to the
** list.
*/
struct Parse {
  sqlite3 *db;         /* The main database structure */
  char *zErrMsg;       /* An error message */
  Vdbe *pVdbe;         /* An engine for executing database bytecode */
  int rc;              /* Return code from execution */
  u8 colNamesSet;      /* TRUE after OP_ColumnName has been issued to pVdbe */
  u8 checkSchema;      /* Causes schema cookie check after an error */
  u8 nested;           /* Number of nested calls to the parser/code generator */
  u8 nTempReg;         /* Number of temporary registers in aTempReg[] */
  u8 nTempInUse;       /* Number of aTempReg[] currently checked out */
  u8 nColCache;        /* Number of entries in aColCache[] */
  u8 iColCache;        /* Next entry in aColCache[] to replace */
  u8 isMultiWrite;     /* True if statement may modify/insert multiple rows */
  u8 mayAbort;         /* True if statement may throw an ABORT exception */
  int aTempReg[8];     /* Holding area for temporary registers */
  int nRangeReg;       /* Size of the temporary register block */
  int iRangeReg;       /* First register in temporary register block */
  int nErr;            /* Number of errors seen */
  int nTab;            /* Number of previously allocated VDBE cursors */
  int nMem;            /* Number of memory cells used so far */
  int nSet;            /* Number of sets used so far */
  int nOnce;           /* Number of OP_Once instructions so far */
  int ckBase;          /* Base register of data during check constraints */
  int iCacheLevel;     /* ColCache valid when aColCache[].iLevel<=iCacheLevel */
  int iCacheCnt;       /* Counter used to generate aColCache[].lru values */
  struct yColCache {
    int iTable;           /* Table cursor number */
    int iColumn;          /* Table column number */
    u8 tempReg;           /* iReg is a temp register that needs to be freed */
    int iLevel;           /* Nesting level */
    int iReg;             /* Reg with value of this column. 0 means none. */
    int lru;              /* Least recently used entry has the smallest value */
  } aColCache[SQLITE_N_COLCACHE];  /* One for each column cache entry */
  yDbMask writeMask;   /* Start a write transaction on these databases */
  yDbMask cookieMask;  /* Bitmask of schema verified databases */
  int cookieGoto;      /* Address of OP_Goto to cookie verifier subroutine */
  int cookieValue[SQLITE_MAX_ATTACHED+2];  /* Values of cookies to verify */
  int regRowid;        /* Register holding rowid of CREATE TABLE entry */
  int regRoot;         /* Register holding root page number for new objects */
  int nMaxArg;         /* Max args passed to user function by sub-program */
  Token constraintName;/* Name of the constraint currently being parsed */
#ifndef SQLITE_OMIT_SHARED_CACHE
  int nTableLock;        /* Number of locks in aTableLock */
  TableLock *aTableLock; /* Required table locks for shared-cache mode */
#endif
  AutoincInfo *pAinc;  /* Information about AUTOINCREMENT counters */

  /* Information used while coding trigger programs. */
  Parse *pToplevel;    /* Parse structure for main program (or NULL) */
  Table *pTriggerTab;  /* Table triggers are being coded for */
  u32 nQueryLoop;      /* Est number of iterations of a query (10*log2(N)) */
  u32 oldmask;         /* Mask of old.* columns referenced */
  u32 newmask;         /* Mask of new.* columns referenced */
  u8 eTriggerOp;       /* TK_UPDATE, TK_INSERT or TK_DELETE */
  u8 eOrconf;          /* Default ON CONFLICT policy for trigger steps */
  u8 disableTriggers;  /* True to disable triggers */

  /* Above is constant between recursions.  Below is reset before and after
  ** each recursion */

  int nVar;                 /* Number of '?' variables seen in the SQL so far */
  int nzVar;                /* Number of available slots in azVar[] */
  u8 explain;               /* True if the EXPLAIN flag is found on the query */
#ifndef SQLITE_OMIT_VIRTUALTABLE
  u8 declareVtab;           /* True if inside sqlite3_declare_vtab() */
  int nVtabLock;            /* Number of virtual tables to lock */
#endif
  int nAlias;               /* Number of aliased result set columns */
  int nHeight;              /* Expression tree height of current sub-select */
#ifndef SQLITE_OMIT_EXPLAIN
  int iSelectId;            /* ID of current select for EXPLAIN output */
  int iNextSelectId;        /* Next available select ID for EXPLAIN output */
#endif
  char **azVar;             /* Pointers to names of parameters */
  Vdbe *pReprepare;         /* VM being reprepared (sqlite3Reprepare()) */
  int *aAlias;              /* Register used to hold aliased result */
  const char *zTail;        /* All SQL text past the last semicolon parsed */
  Table *pNewTable;         /* A table being constructed by CREATE TABLE */
  Trigger *pNewTrigger;     /* Trigger under construct by a CREATE TRIGGER */
  const char *zAuthContext; /* The 6th parameter to db->xAuth callbacks */
  Token sNameToken;         /* Token with unqualified schema object name */
  Token sLastToken;         /* The last token parsed */
#ifndef SQLITE_OMIT_VIRTUALTABLE
  Token sArg;               /* Complete text of a module argument */
  Table **apVtabLock;       /* Pointer to virtual tables needing locking */
#endif
  Table *pZombieTab;        /* List of Table objects to delete after code gen */
  TriggerPrg *pTriggerPrg;  /* Linked list of coded triggers */
};

/*
** Return true if currently inside an sqlite3_declare_vtab() call.
*/
#ifdef SQLITE_OMIT_VIRTUALTABLE
  #define IN_DECLARE_VTAB 0
#else
  #define IN_DECLARE_VTAB (pParse->declareVtab)
#endif

/*
** An instance of the following structure can be declared on a stack and used
** to save the Parse.zAuthContext value so that it can be restored later.
*/
struct AuthContext {
  const char *zAuthContext;   /* Put saved Parse.zAuthContext here */
  Parse *pParse;              /* The Parse structure */
};

/*
** Bitfield flags for P5 value in various opcodes.
**
** Note that the values for ISNOOP and LENGTHARG are the same.  But as 
** those bits are never used on the same opcode, the overlap is harmless.
*/
#define OPFLAG_NCHANGE       0x01    /* Set to update db->nChange */
#define OPFLAG_LASTROWID     0x02    /* Set to update db->lastRowid */
#define OPFLAG_ISUPDATE      0x04    /* This OP_Insert is an sql UPDATE */
#define OPFLAG_APPEND        0x08    /* This is likely to be an append */
#define OPFLAG_USESEEKRESULT 0x10    /* Try to avoid a seek in BtreeInsert() */
#define OPFLAG_CLEARCACHE    0x20    /* Clear pseudo-table cache in OP_Column */
#define OPFLAG_ISNOOP        0x40    /* OP_Delete does pre-update-hook only */
#define OPFLAG_LENGTHARG     0x40    /* OP_Column only used for length() */
#define OPFLAG_TYPEOFARG     0x80    /* OP_Column only used for typeof() */
#define OPFLAG_BULKCSR       0x01    /* OP_Open** used to open bulk cursor */
#define OPFLAG_P2ISREG       0x02    /* P2 to OP_Open** is a register number */
#define OPFLAG_PERMUTE       0x01    /* OP_Compare: use the permutation */

/*
 * Each trigger present in the database schema is stored as an instance of
 * struct Trigger. 
 *
 * Pointers to instances of struct Trigger are stored in two ways.
 * 1. In the "trigHash" hash table (part of the sqlite3* that represents the 
 *    database). This allows Trigger structures to be retrieved by name.
 * 2. All triggers associated with a single table form a linked list, using the
 *    pNext member of struct Trigger. A pointer to the first element of the
 *    linked list is stored as the "pTrigger" member of the associated
 *    struct Table.
 *
 * The "step_list" member points to the first element of a linked list
 * containing the SQL statements specified as the trigger program.
 */
struct Trigger {
  char *zName;            /* The name of the trigger                        */
  char *table;            /* The table or view to which the trigger applies */
  u8 op;                  /* One of TK_DELETE, TK_UPDATE, TK_INSERT         */
  u8 tr_tm;               /* One of TRIGGER_BEFORE, TRIGGER_AFTER */
  Expr *pWhen;            /* The WHEN clause of the expression (may be NULL) */
  IdList *pColumns;       /* If this is an UPDATE OF <column-list> trigger,
                             the <column-list> is stored here */
  Schema *pSchema;        /* Schema containing the trigger */
  Schema *pTabSchema;     /* Schema containing the table */
  TriggerStep *step_list; /* Link list of trigger program steps             */
  Trigger *pNext;         /* Next trigger associated with the table */
};

/*
** A trigger is either a BEFORE or an AFTER trigger.  The following constants
** determine which. 
**
** If there are multiple triggers, you might of some BEFORE and some AFTER.
** In that cases, the constants below can be ORed together.
*/
#define TRIGGER_BEFORE  1
#define TRIGGER_AFTER   2

/*
 * An instance of struct TriggerStep is used to store a single SQL statement
 * that is a part of a trigger-program. 
 *
 * Instances of struct TriggerStep are stored in a singly linked list (linked
 * using the "pNext" member) referenced by the "step_list" member of the 
 * associated struct Trigger instance. The first element of the linked list is
 * the first step of the trigger-program.
 * 
 * The "op" member indicates whether this is a "DELETE", "INSERT", "UPDATE" or
 * "SELECT" statement. The meanings of the other members is determined by the 
 * value of "op" as follows:
 *
 * (op == TK_INSERT)
 * orconf    -> stores the ON CONFLICT algorithm
 * pSelect   -> If this is an INSERT INTO ... SELECT ... statement, then
 *              this stores a pointer to the SELECT statement. Otherwise NULL.
 * target    -> A token holding the quoted name of the table to insert into.
 * pExprList -> If this is an INSERT INTO ... VALUES ... statement, then
 *              this stores values to be inserted. Otherwise NULL.
 * pIdList   -> If this is an INSERT INTO ... (<column-names>) VALUES ... 
 *              statement, then this stores the column-names to be
 *              inserted into.
 *
 * (op == TK_DELETE)
 * target    -> A token holding the quoted name of the table to delete from.
 * pWhere    -> The WHERE clause of the DELETE statement if one is specified.
 *              Otherwise NULL.
 * 
 * (op == TK_UPDATE)
 * target    -> A token holding the quoted name of the table to update rows of.
 * pWhere    -> The WHERE clause of the UPDATE statement if one is specified.
 *              Otherwise NULL.
 * pExprList -> A list of the columns to update and the expressions to update
 *              them to. See sqlite3Update() documentation of "pChanges"
 *              argument.
 * 
 */
struct TriggerStep {
  u8 op;               /* One of TK_DELETE, TK_UPDATE, TK_INSERT, TK_SELECT */
  u8 orconf;           /* OE_Rollback etc. */
  Trigger *pTrig;      /* The trigger that this step is a part of */
  Select *pSelect;     /* SELECT statment or RHS of INSERT INTO .. SELECT ... */
  Token target;        /* Target table for DELETE, UPDATE, INSERT */
  Expr *pWhere;        /* The WHERE clause for DELETE or UPDATE steps */
  ExprList *pExprList; /* SET clause for UPDATE.  VALUES clause for INSERT */
  IdList *pIdList;     /* Column names for INSERT */
  TriggerStep *pNext;  /* Next in the link-list */
  TriggerStep *pLast;  /* Last element in link-list. Valid for 1st elem only */
};

/*
** The following structure contains information used by the sqliteFix...
** routines as they walk the parse tree to make database references
** explicit.  
*/
typedef struct DbFixer DbFixer;
struct DbFixer {
  Parse *pParse;      /* The parsing context.  Error messages written here */
  Schema *pSchema;    /* Fix items to this schema */
  const char *zDb;    /* Make sure all objects are contained in this database */
  const char *zType;  /* Type of the container - used for error messages */
  const Token *pName; /* Name of the container - used for error messages */
};

/*
** An objected used to accumulate the text of a string where we
** do not necessarily know how big the string will be in the end.
*/
struct StrAccum {
  sqlite3 *db;         /* Optional database for lookaside.  Can be NULL */
  char *zBase;         /* A base allocation.  Not from malloc. */
  char *zText;         /* The string collected so far */
  int  nChar;          /* Length of the string so far */
  int  nAlloc;         /* Amount of space allocated in zText */
  int  mxAlloc;        /* Maximum allowed string length */
  u8   mallocFailed;   /* Becomes true if any memory allocation fails */
  u8   useMalloc;      /* 0: none,  1: sqlite3DbMalloc,  2: sqlite3_malloc */
  u8   tooBig;         /* Becomes true if string size exceeds limits */
};

/*
** A pointer to this structure is used to communicate information
** from sqlite3Init and OP_ParseSchema into the sqlite3InitCallback.
*/
typedef struct {
  sqlite3 *db;        /* The database being initialized */
  char **pzErrMsg;    /* Error message stored here */
  int iDb;            /* 0 for main database.  1 for TEMP, 2.. for ATTACHed */
  int rc;             /* Result code stored here */
} InitData;

/*
** Structure containing global configuration data for the SQLite library.
**
** This structure also contains some state information.
*/
struct Sqlite3Config {
  int bMemstat;                     /* True to enable memory status */
  int bCoreMutex;                   /* True to enable core mutexing */
  int bFullMutex;                   /* True to enable full mutexing */
  int bOpenUri;                     /* True to interpret filenames as URIs */
  int bUseCis;                      /* Use covering indices for full-scans */
  int mxStrlen;                     /* Maximum string length */
  int szLookaside;                  /* Default lookaside buffer size */
  int nLookaside;                   /* Default lookaside buffer count */
  sqlite3_mem_methods m;            /* Low-level memory allocation interface */
  sqlite3_mutex_methods mutex;      /* Low-level mutex interface */
  sqlite3_pcache_methods2 pcache2;  /* Low-level page-cache interface */
  void *pHeap;                      /* Heap storage space */
  int nHeap;                        /* Size of pHeap[] */
  int mnReq, mxReq;                 /* Min and max heap requests sizes */
  sqlite3_int64 szMmap;             /* mmap() space per open file */
  sqlite3_int64 mxMmap;             /* Maximum value for szMmap */
  void *pScratch;                   /* Scratch memory */
  int szScratch;                    /* Size of each scratch buffer */
  int nScratch;                     /* Number of scratch buffers */
  void *pPage;                      /* Page cache memory */
  int szPage;                       /* Size of each page in pPage[] */
  int nPage;                        /* Number of pages in pPage[] */
  int mxParserStack;                /* maximum depth of the parser stack */
  int sharedCacheEnabled;           /* true if shared-cache mode enabled */
  /* The above might be initialized to non-zero.  The following need to always
  ** initially be zero, however. */
  int isInit;                       /* True after initialization has finished */
  int inProgress;                   /* True while initialization in progress */
  int isMutexInit;                  /* True after mutexes are initialized */
  int isMallocInit;                 /* True after malloc is initialized */
  int isPCacheInit;                 /* True after malloc is initialized */
  sqlite3_mutex *pInitMutex;        /* Mutex used by sqlite3_initialize() */
  int nRefInitMutex;                /* Number of users of pInitMutex */
  void (*xLog)(void*,int,const char*); /* Function for logging */
  void *pLogArg;                       /* First argument to xLog() */
  int bLocaltimeFault;              /* True to fail localtime() calls */
#ifdef SQLITE_ENABLE_SQLLOG
  void(*xSqllog)(void*,sqlite3*,const char*, int);
  void *pSqllogArg;
#endif
};

/*
** Context pointer passed down through the tree-walk.
*/
struct Walker {
  int (*xExprCallback)(Walker*, Expr*);     /* Callback for expressions */
  int (*xSelectCallback)(Walker*,Select*);  /* Callback for SELECTs */
  Parse *pParse;                            /* Parser context.  */
  int walkerDepth;                          /* Number of subqueries */
  u8 bSelectDepthFirst;                     /* Do subqueries first */
  union {                                   /* Extra data for callback */
    NameContext *pNC;                          /* Naming context */
    int i;                                     /* Integer value */
    SrcList *pSrcList;                         /* FROM clause */
    struct SrcCount *pSrcCount;                /* Counting column references */
  } u;
};

/* Forward declarations */
int sqlite3WalkExpr(Walker*, Expr*);
int sqlite3WalkExprList(Walker*, ExprList*);
int sqlite3WalkSelect(Walker*, Select*);
int sqlite3WalkSelectExpr(Walker*, Select*);
int sqlite3WalkSelectFrom(Walker*, Select*);

/*
** Return code from the parse-tree walking primitives and their
** callbacks.
*/
#define WRC_Continue    0   /* Continue down into children */
#define WRC_Prune       1   /* Omit children but continue walking siblings */
#define WRC_Abort       2   /* Abandon the tree walk */

/*
** Assuming zIn points to the first byte of a UTF-8 character,
** advance zIn to point to the first byte of the next UTF-8 character.
*/
#define SQLITE_SKIP_UTF8(zIn) {                        \
  if( (*(zIn++))>=0xc0 ){                              \
    while( (*zIn & 0xc0)==0x80 ){ zIn++; }             \
  }                                                    \
}

/*
** The SQLITE_*_BKPT macros are substitutes for the error codes with
** the same name but without the _BKPT suffix.  These macros invoke
** routines that report the line-number on which the error originated
** using sqlite3_log().  The routines also provide a convenient place
** to set a debugger breakpoint.
*/
int sqlite3CorruptError(int);
int sqlite3MisuseError(int);
int sqlite3CantopenError(int);
#define SQLITE_CORRUPT_BKPT sqlite3CorruptError(__LINE__)
#define SQLITE_MISUSE_BKPT sqlite3MisuseError(__LINE__)
#define SQLITE_CANTOPEN_BKPT sqlite3CantopenError(__LINE__)


/*
** FTS4 is really an extension for FTS3.  It is enabled using the
** SQLITE_ENABLE_FTS3 macro.  But to avoid confusion we also all
** the SQLITE_ENABLE_FTS4 macro to serve as an alisse for SQLITE_ENABLE_FTS3.
*/
#if defined(SQLITE_ENABLE_FTS4) && !defined(SQLITE_ENABLE_FTS3)
# define SQLITE_ENABLE_FTS3
#endif

/*
** The ctype.h header is needed for non-ASCII systems.  It is also
** needed by FTS3 when FTS3 is included in the amalgamation.
*/
#if !defined(SQLITE_ASCII) || \
    (defined(SQLITE_ENABLE_FTS3) && defined(SQLITE_AMALGAMATION))
# include <ctype.h>
#endif

/*
** The following macros mimic the standard library functions toupper(),
** isspace(), isalnum(), isdigit() and isxdigit(), respectively. The
** sqlite versions only work for ASCII characters, regardless of locale.
*/
#ifdef SQLITE_ASCII
# define sqlite3Toupper(x)  ((x)&~(sqlite3CtypeMap[(unsigned char)(x)]&0x20))
# define sqlite3Isspace(x)   (sqlite3CtypeMap[(unsigned char)(x)]&0x01)
# define sqlite3Isalnum(x)   (sqlite3CtypeMap[(unsigned char)(x)]&0x06)
# define sqlite3Isalpha(x)   (sqlite3CtypeMap[(unsigned char)(x)]&0x02)
# define sqlite3Isdigit(x)   (sqlite3CtypeMap[(unsigned char)(x)]&0x04)
# define sqlite3Isxdigit(x)  (sqlite3CtypeMap[(unsigned char)(x)]&0x08)
# define sqlite3Tolower(x)   (sqlite3UpperToLower[(unsigned char)(x)])
#else
# define sqlite3Toupper(x)   toupper((unsigned char)(x))
# define sqlite3Isspace(x)   isspace((unsigned char)(x))
# define sqlite3Isalnum(x)   isalnum((unsigned char)(x))
# define sqlite3Isalpha(x)   isalpha((unsigned char)(x))
# define sqlite3Isdigit(x)   isdigit((unsigned char)(x))
# define sqlite3Isxdigit(x)  isxdigit((unsigned char)(x))
# define sqlite3Tolower(x)   tolower((unsigned char)(x))
#endif

/*
** Internal function prototypes
*/
#define sqlite3StrICmp sqlite3_stricmp
int sqlite3Strlen30(const char*);
#define sqlite3StrNICmp sqlite3_strnicmp

int sqlite3MallocInit(void);
void sqlite3MallocEnd(void);
void *sqlite3Malloc(int);
void *sqlite3MallocZero(int);
void *sqlite3DbMallocZero(sqlite3*, int);
void *sqlite3DbMallocRaw(sqlite3*, int);
char *sqlite3DbStrDup(sqlite3*,const char*);
char *sqlite3DbStrNDup(sqlite3*,const char*, int);
void *sqlite3Realloc(void*, int);
void *sqlite3DbReallocOrFree(sqlite3 *, void *, int);
void *sqlite3DbRealloc(sqlite3 *, void *, int);
void sqlite3DbFree(sqlite3*, void*);
int sqlite3MallocSize(void*);
int sqlite3DbMallocSize(sqlite3*, void*);
void *sqlite3ScratchMalloc(int);
void sqlite3ScratchFree(void*);
void *sqlite3PageMalloc(int);
void sqlite3PageFree(void*);
void sqlite3MemSetDefault(void);
void sqlite3BenignMallocHooks(void (*)(void), void (*)(void));
int sqlite3HeapNearlyFull(void);

/*
** On systems with ample stack space and that support alloca(), make
** use of alloca() to obtain space for large automatic objects.  By default,
** obtain space from malloc().
**
** The alloca() routine never returns NULL.  This will cause code paths
** that deal with sqlite3StackAlloc() failures to be unreachable.
*/
#ifdef SQLITE_USE_ALLOCA
# define sqlite3StackAllocRaw(D,N)   alloca(N)
# define sqlite3StackAllocZero(D,N)  memset(alloca(N), 0, N)
# define sqlite3StackFree(D,P)       
#else
# define sqlite3StackAllocRaw(D,N)   sqlite3DbMallocRaw(D,N)
# define sqlite3StackAllocZero(D,N)  sqlite3DbMallocZero(D,N)
# define sqlite3StackFree(D,P)       sqlite3DbFree(D,P)
#endif

#ifdef SQLITE_ENABLE_MEMSYS3
const sqlite3_mem_methods *sqlite3MemGetMemsys3(void);
#endif
#ifdef SQLITE_ENABLE_MEMSYS5
const sqlite3_mem_methods *sqlite3MemGetMemsys5(void);
#endif


#ifndef SQLITE_MUTEX_OMIT
  sqlite3_mutex_methods const *sqlite3DefaultMutex(void);
  sqlite3_mutex_methods const *sqlite3NoopMutex(void);
  sqlite3_mutex *sqlite3MutexAlloc(int);
  int sqlite3MutexInit(void);
  int sqlite3MutexEnd(void);
#endif

int sqlite3StatusValue(int);
void sqlite3StatusAdd(int, int);
void sqlite3StatusSet(int, int);

#ifndef SQLITE_OMIT_FLOATING_POINT
  int sqlite3IsNaN(double);
#else
# define sqlite3IsNaN(X)  0
#endif

void sqlite3VXPrintf(StrAccum*, int, const char*, va_list);
#ifndef SQLITE_OMIT_TRACE
void sqlite3XPrintf(StrAccum*, const char*, ...);
#endif
char *sqlite3MPrintf(sqlite3*,const char*, ...);
char *sqlite3VMPrintf(sqlite3*,const char*, va_list);
char *sqlite3MAppendf(sqlite3*,char*,const char*,...);
#if defined(SQLITE_TEST) || defined(SQLITE_DEBUG)
  void sqlite3DebugPrintf(const char*, ...);
#endif
#if defined(SQLITE_TEST)
  void *sqlite3TestTextToPtr(const char*);
#endif

/* Output formatting for SQLITE_TESTCTRL_EXPLAIN */
#if defined(SQLITE_ENABLE_TREE_EXPLAIN)
  void sqlite3ExplainBegin(Vdbe*);
  void sqlite3ExplainPrintf(Vdbe*, const char*, ...);
  void sqlite3ExplainNL(Vdbe*);
  void sqlite3ExplainPush(Vdbe*);
  void sqlite3ExplainPop(Vdbe*);
  void sqlite3ExplainFinish(Vdbe*);
  void sqlite3ExplainSelect(Vdbe*, Select*);
  void sqlite3ExplainExpr(Vdbe*, Expr*);
  void sqlite3ExplainExprList(Vdbe*, ExprList*);
  const char *sqlite3VdbeExplanation(Vdbe*);
#else
# define sqlite3ExplainBegin(X)
# define sqlite3ExplainSelect(A,B)
# define sqlite3ExplainExpr(A,B)
# define sqlite3ExplainExprList(A,B)
# define sqlite3ExplainFinish(X)
# define sqlite3VdbeExplanation(X) 0
#endif


void sqlite3SetString(char **, sqlite3*, const char*, ...);
void sqlite3ErrorMsg(Parse*, const char*, ...);
int sqlite3Dequote(char*);
int sqlite3KeywordCode(const unsigned char*, int);
int sqlite3RunParser(Parse*, const char*, char **);
void sqlite3FinishCoding(Parse*);
int sqlite3GetTempReg(Parse*);
void sqlite3ReleaseTempReg(Parse*,int);
int sqlite3GetTempRange(Parse*,int);
void sqlite3ReleaseTempRange(Parse*,int,int);
void sqlite3ClearTempRegCache(Parse*);
Expr *sqlite3ExprAlloc(sqlite3*,int,const Token*,int);
Expr *sqlite3Expr(sqlite3*,int,const char*);
void sqlite3ExprAttachSubtrees(sqlite3*,Expr*,Expr*,Expr*);
Expr *sqlite3PExpr(Parse*, int, Expr*, Expr*, const Token*);
Expr *sqlite3ExprAnd(sqlite3*,Expr*, Expr*);
Expr *sqlite3ExprFunction(Parse*,ExprList*, Token*);
void sqlite3ExprAssignVarNumber(Parse*, Expr*);
void sqlite3ExprDelete(sqlite3*, Expr*);
ExprList *sqlite3ExprListAppend(Parse*,ExprList*,Expr*);
void sqlite3ExprListSetName(Parse*,ExprList*,Token*,int);
void sqlite3ExprListSetSpan(Parse*,ExprList*,ExprSpan*);
void sqlite3ExprListDelete(sqlite3*, ExprList*);
int sqlite3Init(sqlite3*, char**);
int sqlite3InitCallback(void*, int, char**, char**);
void sqlite3Pragma(Parse*,Token*,Token*,Token*,int);
void sqlite3ResetAllSchemasOfConnection(sqlite3*);
void sqlite3ResetOneSchema(sqlite3*,int);
void sqlite3CollapseDatabaseArray(sqlite3*);
void sqlite3BeginParse(Parse*,int);
void sqlite3CommitInternalChanges(sqlite3*);
Table *sqlite3ResultSetOfSelect(Parse*,Select*);
void sqlite3OpenMasterTable(Parse *, int);
void sqlite3StartTable(Parse*,Token*,Token*,int,int,int,int);
void sqlite3AddColumn(Parse*,Token*);
void sqlite3AddNotNull(Parse*, int);
void sqlite3AddPrimaryKey(Parse*, ExprList*, int, int, int);
void sqlite3AddCheckConstraint(Parse*, Expr*);
void sqlite3AddColumnType(Parse*,Token*);
void sqlite3AddDefaultValue(Parse*,ExprSpan*);
void sqlite3AddCollateType(Parse*, Token*);
void sqlite3EndTable(Parse*,Token*,Token*,Select*);
int sqlite3ParseUri(const char*,const char*,unsigned int*,
                    sqlite3_vfs**,char**,char **);
Btree *sqlite3DbNameToBtree(sqlite3*,const char*);
int sqlite3CodeOnce(Parse *);

Bitvec *sqlite3BitvecCreate(u32);
int sqlite3BitvecTest(Bitvec*, u32);
int sqlite3BitvecSet(Bitvec*, u32);
void sqlite3BitvecClear(Bitvec*, u32, void*);
void sqlite3BitvecDestroy(Bitvec*);
u32 sqlite3BitvecSize(Bitvec*);
int sqlite3BitvecBuiltinTest(int,int*);

RowSet *sqlite3RowSetInit(sqlite3*, void*, unsigned int);
void sqlite3RowSetClear(RowSet*);
void sqlite3RowSetInsert(RowSet*, i64);
int sqlite3RowSetTest(RowSet*, u8 iBatch, i64);
int sqlite3RowSetNext(RowSet*, i64*);

void sqlite3CreateView(Parse*,Token*,Token*,Token*,Select*,int,int);

#if !defined(SQLITE_OMIT_VIEW) || !defined(SQLITE_OMIT_VIRTUALTABLE)
  int sqlite3ViewGetColumnNames(Parse*,Table*);
#else
# define sqlite3ViewGetColumnNames(A,B) 0
#endif

void sqlite3DropTable(Parse*, SrcList*, int, int);
void sqlite3CodeDropTable(Parse*, Table*, int, int);
void sqlite3DeleteTable(sqlite3*, Table*);
#ifndef SQLITE_OMIT_AUTOINCREMENT
  void sqlite3AutoincrementBegin(Parse *pParse);
  void sqlite3AutoincrementEnd(Parse *pParse);
#else
# define sqlite3AutoincrementBegin(X)
# define sqlite3AutoincrementEnd(X)
#endif
int sqlite3CodeCoroutine(Parse*, Select*, SelectDest*);
void sqlite3Insert(Parse*, SrcList*, ExprList*, Select*, IdList*, int);
void *sqlite3ArrayAllocate(sqlite3*,void*,int,int*,int*);
IdList *sqlite3IdListAppend(sqlite3*, IdList*, Token*);
int sqlite3IdListIndex(IdList*,const char*);
SrcList *sqlite3SrcListEnlarge(sqlite3*, SrcList*, int, int);
SrcList *sqlite3SrcListAppend(sqlite3*, SrcList*, Token*, Token*);
SrcList *sqlite3SrcListAppendFromTerm(Parse*, SrcList*, Token*, Token*,
                                      Token*, Select*, Expr*, IdList*);
void sqlite3SrcListIndexedBy(Parse *, SrcList *, Token *);
int sqlite3IndexedByLookup(Parse *, struct SrcList_item *);
void sqlite3SrcListShiftJoinType(SrcList*);
void sqlite3SrcListAssignCursors(Parse*, SrcList*);
void sqlite3IdListDelete(sqlite3*, IdList*);
void sqlite3SrcListDelete(sqlite3*, SrcList*);
Index *sqlite3CreateIndex(Parse*,Token*,Token*,SrcList*,ExprList*,int,Token*,
                        Token*, int, int);
void sqlite3DropIndex(Parse*, SrcList*, int);
int sqlite3Select(Parse*, Select*, SelectDest*);
Select *sqlite3SelectNew(Parse*,ExprList*,SrcList*,Expr*,ExprList*,
                         Expr*,ExprList*,u16,Expr*,Expr*);
void sqlite3SelectDelete(sqlite3*, Select*);
Table *sqlite3SrcListLookup(Parse*, SrcList*);
int sqlite3IsReadOnly(Parse*, Table*, int);
void sqlite3OpenTable(Parse*, int iCur, int iDb, Table*, int);
#if defined(SQLITE_ENABLE_UPDATE_DELETE_LIMIT) && !defined(SQLITE_OMIT_SUBQUERY)
Expr *sqlite3LimitWhere(Parse*,SrcList*,Expr*,ExprList*,Expr*,Expr*,char*);
#endif
void sqlite3DeleteFrom(Parse*, SrcList*, Expr*);
void sqlite3Update(Parse*, SrcList*, ExprList*, Expr*, int);
WhereInfo *sqlite3WhereBegin(Parse*,SrcList*,Expr*,ExprList*,ExprList*,u16,int);
void sqlite3WhereEnd(WhereInfo*);
u64 sqlite3WhereOutputRowCount(WhereInfo*);
int sqlite3WhereIsDistinct(WhereInfo*);
int sqlite3WhereIsOrdered(WhereInfo*);
int sqlite3WhereContinueLabel(WhereInfo*);
int sqlite3WhereBreakLabel(WhereInfo*);
int sqlite3WhereOkOnePass(WhereInfo*);
int sqlite3ExprCodeGetColumn(Parse*, Table*, int, int, int, u8);
void sqlite3ExprCodeGetColumnOfTable(Vdbe*, Table*, int, int, int);
void sqlite3ExprCodeMove(Parse*, int, int, int);
void sqlite3ExprCacheStore(Parse*, int, int, int);
void sqlite3ExprCachePush(Parse*);
void sqlite3ExprCachePop(Parse*, int);
void sqlite3ExprCacheRemove(Parse*, int, int);
void sqlite3ExprCacheClear(Parse*);
void sqlite3ExprCacheAffinityChange(Parse*, int, int);
int sqlite3ExprCode(Parse*, Expr*, int);
int sqlite3ExprCodeTemp(Parse*, Expr*, int*);
int sqlite3ExprCodeTarget(Parse*, Expr*, int);
int sqlite3ExprCodeAndCache(Parse*, Expr*, int);
void sqlite3ExprCodeConstants(Parse*, Expr*);
int sqlite3ExprCodeExprList(Parse*, ExprList*, int, int);
void sqlite3ExprIfTrue(Parse*, Expr*, int, int);
void sqlite3ExprIfFalse(Parse*, Expr*, int, int);
Table *sqlite3FindTable(sqlite3*,const char*, const char*);
Table *sqlite3LocateTable(Parse*,int isView,const char*, const char*);
Table *sqlite3LocateTableItem(Parse*,int isView,struct SrcList_item *);
Index *sqlite3FindIndex(sqlite3*,const char*, const char*);
void sqlite3UnlinkAndDeleteTable(sqlite3*,int,const char*);
void sqlite3UnlinkAndDeleteIndex(sqlite3*,int,const char*);
void sqlite3Vacuum(Parse*);
int sqlite3RunVacuum(char**, sqlite3*);
char *sqlite3NameFromToken(sqlite3*, Token*);
int sqlite3ExprCompare(Expr*, Expr*);
int sqlite3ExprListCompare(ExprList*, ExprList*);
void sqlite3ExprAnalyzeAggregates(NameContext*, Expr*);
void sqlite3ExprAnalyzeAggList(NameContext*,ExprList*);
int sqlite3FunctionUsesThisSrc(Expr*, SrcList*);
Vdbe *sqlite3GetVdbe(Parse*);
void sqlite3PrngSaveState(void);
void sqlite3PrngRestoreState(void);
void sqlite3PrngResetState(void);
void sqlite3RollbackAll(sqlite3*,int);
void sqlite3CodeVerifySchema(Parse*, int);
void sqlite3CodeVerifyNamedSchema(Parse*, const char *zDb);
void sqlite3BeginTransaction(Parse*, int);
void sqlite3CommitTransaction(Parse*);
void sqlite3RollbackTransaction(Parse*);
void sqlite3Savepoint(Parse*, int, Token*);
void sqlite3CloseSavepoints(sqlite3 *);
void sqlite3LeaveMutexAndCloseZombie(sqlite3*);
int sqlite3ExprIsConstant(Expr*);
int sqlite3ExprIsConstantNotJoin(Expr*);
int sqlite3ExprIsConstantOrFunction(Expr*);
int sqlite3ExprIsInteger(Expr*, int*);
int sqlite3ExprCanBeNull(const Expr*);
void sqlite3ExprCodeIsNullJump(Vdbe*, const Expr*, int, int);
int sqlite3ExprNeedsNoAffinityChange(const Expr*, char);
int sqlite3IsRowid(const char*);
void sqlite3GenerateRowDelete(Parse*, Table*, int, int, int, Trigger *, int);
void sqlite3GenerateRowIndexDelete(Parse*, Table*, int, int*);
int sqlite3GenerateIndexKey(Parse*, Index*, int, int, int);
void sqlite3GenerateConstraintChecks(Parse*,Table*,int,int,
                                     int*,int,int,int,int,int*);
void sqlite3CompleteInsertion(Parse*, Table*, int, int, int*, int, int, int);
int sqlite3OpenTableAndIndices(Parse*, Table*, int, int);
void sqlite3BeginWriteOperation(Parse*, int, int);
void sqlite3MultiWrite(Parse*);
void sqlite3MayAbort(Parse*);
void sqlite3HaltConstraint(Parse*, int, int, char*, int);
Expr *sqlite3ExprDup(sqlite3*,Expr*,int);
ExprList *sqlite3ExprListDup(sqlite3*,ExprList*,int);
SrcList *sqlite3SrcListDup(sqlite3*,SrcList*,int);
IdList *sqlite3IdListDup(sqlite3*,IdList*);
Select *sqlite3SelectDup(sqlite3*,Select*,int);
void sqlite3FuncDefInsert(FuncDefHash*, FuncDef*);
FuncDef *sqlite3FindFunction(sqlite3*,const char*,int,int,u8,u8);
void sqlite3RegisterBuiltinFunctions(sqlite3*);
void sqlite3RegisterDateTimeFunctions(void);
void sqlite3RegisterGlobalFunctions(void);
int sqlite3SafetyCheckOk(sqlite3*);
int sqlite3SafetyCheckSickOrOk(sqlite3*);
void sqlite3ChangeCookie(Parse*, int);

#if !defined(SQLITE_OMIT_VIEW) && !defined(SQLITE_OMIT_TRIGGER)
void sqlite3MaterializeView(Parse*, Table*, Expr*, int);
#endif

#ifndef SQLITE_OMIT_TRIGGER
  void sqlite3BeginTrigger(Parse*, Token*,Token*,int,int,IdList*,SrcList*,
                           Expr*,int, int);
  void sqlite3FinishTrigger(Parse*, TriggerStep*, Token*);
  void sqlite3DropTrigger(Parse*, SrcList*, int);
  void sqlite3DropTriggerPtr(Parse*, Trigger*);
  Trigger *sqlite3TriggersExist(Parse *, Table*, int, ExprList*, int *pMask);
  Trigger *sqlite3TriggerList(Parse *, Table *);
  void sqlite3CodeRowTrigger(Parse*, Trigger *, int, ExprList*, int, Table *,
                            int, int, int);
  void sqlite3CodeRowTriggerDirect(Parse *, Trigger *, Table *, int, int, int);
  void sqliteViewTriggers(Parse*, Table*, Expr*, int, ExprList*);
  void sqlite3DeleteTriggerStep(sqlite3*, TriggerStep*);
  TriggerStep *sqlite3TriggerSelectStep(sqlite3*,Select*);
  TriggerStep *sqlite3TriggerInsertStep(sqlite3*,Token*, IdList*,
                                        ExprList*,Select*,u8);
  TriggerStep *sqlite3TriggerUpdateStep(sqlite3*,Token*,ExprList*, Expr*, u8);
  TriggerStep *sqlite3TriggerDeleteStep(sqlite3*,Token*, Expr*);
  void sqlite3DeleteTrigger(sqlite3*, Trigger*);
  void sqlite3UnlinkAndDeleteTrigger(sqlite3*,int,const char*);
  u32 sqlite3TriggerColmask(Parse*,Trigger*,ExprList*,int,int,Table*,int);
# define sqlite3ParseToplevel(p) ((p)->pToplevel ? (p)->pToplevel : (p))
#else
# define sqlite3TriggersExist(B,C,D,E,F) 0
# define sqlite3DeleteTrigger(A,B)
# define sqlite3DropTriggerPtr(A,B)
# define sqlite3UnlinkAndDeleteTrigger(A,B,C)
# define sqlite3CodeRowTrigger(A,B,C,D,E,F,G,H,I)
# define sqlite3CodeRowTriggerDirect(A,B,C,D,E,F)
# define sqlite3TriggerList(X, Y) 0
# define sqlite3ParseToplevel(p) p
# define sqlite3TriggerColmask(A,B,C,D,E,F,G) 0
#endif

int sqlite3JoinType(Parse*, Token*, Token*, Token*);
void sqlite3CreateForeignKey(Parse*, ExprList*, Token*, ExprList*, int);
void sqlite3DeferForeignKey(Parse*, int);
#ifndef SQLITE_OMIT_AUTHORIZATION
  void sqlite3AuthRead(Parse*,Expr*,Schema*,SrcList*);
  int sqlite3AuthCheck(Parse*,int, const char*, const char*, const char*);
  void sqlite3AuthContextPush(Parse*, AuthContext*, const char*);
  void sqlite3AuthContextPop(AuthContext*);
  int sqlite3AuthReadCol(Parse*, const char *, const char *, int);
#else
# define sqlite3AuthRead(a,b,c,d)
# define sqlite3AuthCheck(a,b,c,d,e)    SQLITE_OK
# define sqlite3AuthContextPush(a,b,c)
# define sqlite3AuthContextPop(a)  ((void)(a))
#endif
void sqlite3Attach(Parse*, Expr*, Expr*, Expr*);
void sqlite3Detach(Parse*, Expr*);
int sqlite3FixInit(DbFixer*, Parse*, int, const char*, const Token*);
int sqlite3FixSrcList(DbFixer*, SrcList*);
int sqlite3FixSelect(DbFixer*, Select*);
int sqlite3FixExpr(DbFixer*, Expr*);
int sqlite3FixExprList(DbFixer*, ExprList*);
int sqlite3FixTriggerStep(DbFixer*, TriggerStep*);
int sqlite3AtoF(const char *z, double*, int, u8);
int sqlite3GetInt32(const char *, int*);
int sqlite3Atoi(const char*);
int sqlite3Utf16ByteLen(const void *pData, int nChar);
int sqlite3Utf8CharLen(const char *pData, int nByte);
u32 sqlite3Utf8Read(const u8**);

/*
** Routines to read and write variable-length integers.  These used to
** be defined locally, but now we use the varint routines in the util.c
** file.  Code should use the MACRO forms below, as the Varint32 versions
** are coded to assume the single byte case is already handled (which 
** the MACRO form does).
*/
int sqlite3PutVarint(unsigned char*, u64);
int sqlite3PutVarint32(unsigned char*, u32);
u8 sqlite3GetVarint(const unsigned char *, u64 *);
u8 sqlite3GetVarint32(const unsigned char *, u32 *);
int sqlite3VarintLen(u64 v);

/*
** The header of a record consists of a sequence variable-length integers.
** These integers are almost always small and are encoded as a single byte.
** The following macros take advantage this fact to provide a fast encode
** and decode of the integers in a record header.  It is faster for the common
** case where the integer is a single byte.  It is a little slower when the
** integer is two or more bytes.  But overall it is faster.
**
** The following expressions are equivalent:
**
**     x = sqlite3GetVarint32( A, &B );
**     x = sqlite3PutVarint32( A, B );
**
**     x = getVarint32( A, B );
**     x = putVarint32( A, B );
**
*/
#define getVarint32(A,B)  \
  (u8)((*(A)<(u8)0x80)?((B)=(u32)*(A)),1:sqlite3GetVarint32((A),(u32 *)&(B)))
#define putVarint32(A,B)  \
  (u8)(((u32)(B)<(u32)0x80)?(*(A)=(unsigned char)(B)),1:\
  sqlite3PutVarint32((A),(B)))
#define getVarint    sqlite3GetVarint
#define putVarint    sqlite3PutVarint


const char *sqlite3IndexAffinityStr(Vdbe *, Index *);
void sqlite3TableAffinityStr(Vdbe *, Table *);
char sqlite3CompareAffinity(Expr *pExpr, char aff2);
int sqlite3IndexAffinityOk(Expr *pExpr, char idx_affinity);
char sqlite3ExprAffinity(Expr *pExpr);
int sqlite3Atoi64(const char*, i64*, int, u8);
void sqlite3Error(sqlite3*, int, const char*,...);
void *sqlite3HexToBlob(sqlite3*, const char *z, int n);
u8 sqlite3HexToInt(int h);
int sqlite3TwoPartName(Parse *, Token *, Token *, Token **);

#if defined(SQLITE_DEBUG) || defined(SQLITE_TEST) || \
    defined(SQLITE_DEBUG_OS_TRACE)
const char *sqlite3ErrName(int);
#endif

const char *sqlite3ErrStr(int);
int sqlite3ReadSchema(Parse *pParse);
CollSeq *sqlite3FindCollSeq(sqlite3*,u8 enc, const char*,int);
CollSeq *sqlite3LocateCollSeq(Parse *pParse, const char*zName);
CollSeq *sqlite3ExprCollSeq(Parse *pParse, Expr *pExpr);
Expr *sqlite3ExprAddCollateToken(Parse *pParse, Expr*, Token*);
Expr *sqlite3ExprAddCollateString(Parse*,Expr*,const char*);
Expr *sqlite3ExprSkipCollate(Expr*);
int sqlite3CheckCollSeq(Parse *, CollSeq *);
int sqlite3CheckObjectName(Parse *, const char *);
void sqlite3VdbeSetChanges(sqlite3 *, int);
int sqlite3AddInt64(i64*,i64);
int sqlite3SubInt64(i64*,i64);
int sqlite3MulInt64(i64*,i64);
int sqlite3AbsInt32(int);
#ifdef SQLITE_ENABLE_8_3_NAMES
void sqlite3FileSuffix3(const char*, char*);
#else
# define sqlite3FileSuffix3(X,Y)
#endif
u8 sqlite3GetBoolean(const char *z,int);

const void *sqlite3ValueText(sqlite3_value*, u8);
int sqlite3ValueBytes(sqlite3_value*, u8);
void sqlite3ValueSetStr(sqlite3_value*, int, const void *,u8, 
                        void(*)(void*));
void sqlite3ValueFree(sqlite3_value*);
sqlite3_value *sqlite3ValueNew(sqlite3 *);
char *sqlite3Utf16to8(sqlite3 *, const void*, int, u8);
#ifdef SQLITE_ENABLE_STAT3
char *sqlite3Utf8to16(sqlite3 *, u8, char *, int, int *);
#endif
int sqlite3ValueFromExpr(sqlite3 *, Expr *, u8, u8, sqlite3_value **);
void sqlite3ValueApplyAffinity(sqlite3_value *, u8, u8);
#ifndef SQLITE_AMALGAMATION
extern const unsigned char sqlite3OpcodeProperty[];
extern const unsigned char sqlite3UpperToLower[];
extern const unsigned char sqlite3CtypeMap[];
extern const Token sqlite3IntTokens[];
extern SQLITE_WSD struct Sqlite3Config sqlite3Config;
extern SQLITE_WSD FuncDefHash sqlite3GlobalFunctions;
#ifndef SQLITE_OMIT_WSD
extern int sqlite3PendingByte;
#endif
#endif
void sqlite3RootPageMoved(sqlite3*, int, int, int);
void sqlite3Reindex(Parse*, Token*, Token*);
void sqlite3AlterFunctions(void);
void sqlite3AlterRenameTable(Parse*, SrcList*, Token*);
int sqlite3GetToken(const unsigned char *, int *);
void sqlite3NestedParse(Parse*, const char*, ...);
void sqlite3ExpirePreparedStatements(sqlite3*);
int sqlite3CodeSubselect(Parse *, Expr *, int, int);
void sqlite3SelectPrep(Parse*, Select*, NameContext*);
int sqlite3MatchSpanName(const char*, const char*, const char*, const char*);
int sqlite3ResolveExprNames(NameContext*, Expr*);
void sqlite3ResolveSelectNames(Parse*, Select*, NameContext*);
int sqlite3ResolveOrderGroupBy(Parse*, Select*, ExprList*, const char*);
void sqlite3ColumnDefault(Vdbe *, Table *, int, int);
void sqlite3AlterFinishAddColumn(Parse *, Token *);
void sqlite3AlterBeginAddColumn(Parse *, SrcList *);
CollSeq *sqlite3GetCollSeq(Parse*, u8, CollSeq *, const char*);
char sqlite3AffinityType(const char*);
void sqlite3Analyze(Parse*, Token*, Token*);
int sqlite3InvokeBusyHandler(BusyHandler*);
int sqlite3FindDb(sqlite3*, Token*);
int sqlite3FindDbName(sqlite3 *, const char *);
int sqlite3AnalysisLoad(sqlite3*,int iDB);
void sqlite3DeleteIndexSamples(sqlite3*,Index*);
void sqlite3DefaultRowEst(Index*);
void sqlite3RegisterLikeFunctions(sqlite3*, int);
int sqlite3IsLikeFunction(sqlite3*,Expr*,int*,char*);
void sqlite3MinimumFileFormat(Parse*, int, int);
void sqlite3SchemaClear(void *);
Schema *sqlite3SchemaGet(sqlite3 *, Btree *);
int sqlite3SchemaToIndex(sqlite3 *db, Schema *);
KeyInfo *sqlite3IndexKeyinfo(Parse *, Index *);
int sqlite3CreateFunc(sqlite3 *, const char *, int, int, void *, 
  void (*)(sqlite3_context*,int,sqlite3_value **),
  void (*)(sqlite3_context*,int,sqlite3_value **), void (*)(sqlite3_context*),
  FuncDestructor *pDestructor
);
int sqlite3ApiExit(sqlite3 *db, int);
int sqlite3OpenTempDatabase(Parse *);

void sqlite3StrAccumInit(StrAccum*, char*, int, int);
void sqlite3StrAccumAppend(StrAccum*,const char*,int);
void sqlite3AppendSpace(StrAccum*,int);
char *sqlite3StrAccumFinish(StrAccum*);
void sqlite3StrAccumReset(StrAccum*);
void sqlite3SelectDestInit(SelectDest*,int,int);
Expr *sqlite3CreateColumnExpr(sqlite3 *, SrcList *, int, int);

void sqlite3BackupRestart(sqlite3_backup *);
void sqlite3BackupUpdate(sqlite3_backup *, Pgno, const u8 *);

/*
** The interface to the LEMON-generated parser
*/
void *sqlite3ParserAlloc(void*(*)(size_t));
void sqlite3ParserFree(void*, void(*)(void*));
void sqlite3Parser(void*, int, Token, Parse*);
#ifdef YYTRACKMAXSTACKDEPTH
  int sqlite3ParserStackPeak(void*);
#endif

void sqlite3AutoLoadExtensions(sqlite3*);
#ifndef SQLITE_OMIT_LOAD_EXTENSION
  void sqlite3CloseExtensions(sqlite3*);
#else
# define sqlite3CloseExtensions(X)
#endif

#ifndef SQLITE_OMIT_SHARED_CACHE
  void sqlite3TableLock(Parse *, int, int, u8, const char *);
#else
  #define sqlite3TableLock(v,w,x,y,z)
#endif

#ifdef SQLITE_TEST
  int sqlite3Utf8To8(unsigned char*);
#endif

#ifdef SQLITE_OMIT_VIRTUALTABLE
#  define sqlite3VtabClear(Y)
#  define sqlite3VtabSync(X,Y) SQLITE_OK
#  define sqlite3VtabRollback(X)
#  define sqlite3VtabCommit(X)
#  define sqlite3VtabInSync(db) 0
#  define sqlite3VtabLock(X) 
#  define sqlite3VtabUnlock(X)
#  define sqlite3VtabUnlockList(X)
#  define sqlite3VtabSavepoint(X, Y, Z) SQLITE_OK
#  define sqlite3GetVTable(X,Y)  ((VTable*)0)
#else
   void sqlite3VtabClear(sqlite3 *db, Table*);
   void sqlite3VtabDisconnect(sqlite3 *db, Table *p);
   int sqlite3VtabSync(sqlite3 *db, char **);
   int sqlite3VtabRollback(sqlite3 *db);
   int sqlite3VtabCommit(sqlite3 *db);
   void sqlite3VtabLock(VTable *);
   void sqlite3VtabUnlock(VTable *);
   void sqlite3VtabUnlockList(sqlite3*);
   int sqlite3VtabSavepoint(sqlite3 *, int, int);
   VTable *sqlite3GetVTable(sqlite3*, Table*);
#  define sqlite3VtabInSync(db) ((db)->nVTrans>0 && (db)->aVTrans==0)
#endif
void sqlite3VtabMakeWritable(Parse*,Table*);
void sqlite3VtabBeginParse(Parse*, Token*, Token*, Token*, int);
void sqlite3VtabFinishParse(Parse*, Token*);
void sqlite3VtabArgInit(Parse*);
void sqlite3VtabArgExtend(Parse*, Token*);
int sqlite3VtabCallCreate(sqlite3*, int, const char *, char **);
int sqlite3VtabCallConnect(Parse*, Table*);
int sqlite3VtabCallDestroy(sqlite3*, int, const char *);
int sqlite3VtabBegin(sqlite3 *, VTable *);
FuncDef *sqlite3VtabOverloadFunction(sqlite3 *,FuncDef*, int nArg, Expr*);
void sqlite3InvalidFunction(sqlite3_context*,int,sqlite3_value**);
int sqlite3VdbeParameterIndex(Vdbe*, const char*, int);
int sqlite3TransferBindings(sqlite3_stmt *, sqlite3_stmt *);
int sqlite3Reprepare(Vdbe*);
void sqlite3ExprListCheckLength(Parse*, ExprList*, const char*);
CollSeq *sqlite3BinaryCompareCollSeq(Parse *, Expr *, Expr *);
int sqlite3TempInMemory(const sqlite3*);
const char *sqlite3JournalModename(int);
#ifndef SQLITE_OMIT_WAL
  int sqlite3Checkpoint(sqlite3*, int, int, int*, int*);
  int sqlite3WalDefaultHook(void*,sqlite3*,const char*,int);
#endif

/* Declarations for functions in fkey.c. All of these are replaced by
** no-op macros if OMIT_FOREIGN_KEY is defined. In this case no foreign
** key functionality is available. If OMIT_TRIGGER is defined but
** OMIT_FOREIGN_KEY is not, only some of the functions are no-oped. In
** this case foreign keys are parsed, but no other functionality is 
** provided (enforcement of FK constraints requires the triggers sub-system).
*/
#if !defined(SQLITE_OMIT_FOREIGN_KEY) && !defined(SQLITE_OMIT_TRIGGER)
  void sqlite3FkCheck(Parse*, Table*, int, int);
  void sqlite3FkDropTable(Parse*, SrcList *, Table*);
  void sqlite3FkActions(Parse*, Table*, ExprList*, int);
  int sqlite3FkRequired(Parse*, Table*, int*, int);
  u32 sqlite3FkOldmask(Parse*, Table*);
  FKey *sqlite3FkReferences(Table *);
#else
  #define sqlite3FkActions(a,b,c,d)
  #define sqlite3FkCheck(a,b,c,d)
  #define sqlite3FkDropTable(a,b,c)
  #define sqlite3FkOldmask(a,b)      0
  #define sqlite3FkRequired(a,b,c,d) 0
#endif
#ifndef SQLITE_OMIT_FOREIGN_KEY
  void sqlite3FkDelete(sqlite3 *, Table*);
  int sqlite3FkLocateIndex(Parse*,Table*,FKey*,Index**,int**);
#else
  #define sqlite3FkDelete(a,b)
  #define sqlite3FkLocateIndex(a,b,c,d,e)
#endif


/*
** Available fault injectors.  Should be numbered beginning with 0.
*/
#define SQLITE_FAULTINJECTOR_MALLOC     0
#define SQLITE_FAULTINJECTOR_COUNT      1

/*
** The interface to the code in fault.c used for identifying "benign"
** malloc failures. This is only present if SQLITE_OMIT_BUILTIN_TEST
** is not defined.
*/
#ifndef SQLITE_OMIT_BUILTIN_TEST
  void sqlite3BeginBenignMalloc(void);
  void sqlite3EndBenignMalloc(void);
#else
  #define sqlite3BeginBenignMalloc()
  #define sqlite3EndBenignMalloc()
#endif

#define IN_INDEX_ROWID           1
#define IN_INDEX_EPH             2
#define IN_INDEX_INDEX_ASC       3
#define IN_INDEX_INDEX_DESC      4
int sqlite3FindInIndex(Parse *, Expr *, int*);

#ifdef SQLITE_ENABLE_ATOMIC_WRITE
  int sqlite3JournalOpen(sqlite3_vfs *, const char *, sqlite3_file *, int, int);
  int sqlite3JournalSize(sqlite3_vfs *);
  int sqlite3JournalCreate(sqlite3_file *);
  int sqlite3JournalExists(sqlite3_file *p);
#else
  #define sqlite3JournalSize(pVfs) ((pVfs)->szOsFile)
  #define sqlite3JournalExists(p) 1
#endif

void sqlite3MemJournalOpen(sqlite3_file *);
int sqlite3MemJournalSize(void);
int sqlite3IsMemJournal(sqlite3_file *);

#if SQLITE_MAX_EXPR_DEPTH>0
  void sqlite3ExprSetHeight(Parse *pParse, Expr *p);
  int sqlite3SelectExprHeight(Select *);
  int sqlite3ExprCheckHeight(Parse*, int);
#else
  #define sqlite3ExprSetHeight(x,y)
  #define sqlite3SelectExprHeight(x) 0
  #define sqlite3ExprCheckHeight(x,y)
#endif

u32 sqlite3Get4byte(const u8*);
void sqlite3Put4byte(u8*, u32);

#ifdef SQLITE_ENABLE_UNLOCK_NOTIFY
  void sqlite3ConnectionBlocked(sqlite3 *, sqlite3 *);
  void sqlite3ConnectionUnlocked(sqlite3 *db);
  void sqlite3ConnectionClosed(sqlite3 *db);
#else
  #define sqlite3ConnectionBlocked(x,y)
  #define sqlite3ConnectionUnlocked(x)
  #define sqlite3ConnectionClosed(x)
#endif

#ifdef SQLITE_DEBUG
  void sqlite3ParserTrace(FILE*, char *);
#endif

/*
** If the SQLITE_ENABLE IOTRACE exists then the global variable
** sqlite3IoTrace is a pointer to a printf-like routine used to
** print I/O tracing messages. 
*/
#ifdef SQLITE_ENABLE_IOTRACE
# define IOTRACE(A)  if( sqlite3IoTrace ){ sqlite3IoTrace A; }
  void sqlite3VdbeIOTraceSql(Vdbe*);
SQLITE_EXTERN void (*sqlite3IoTrace)(const char*,...);
#else
# define IOTRACE(A)
# define sqlite3VdbeIOTraceSql(X)
#endif

/*
** These routines are available for the mem2.c debugging memory allocator
** only.  They are used to verify that different "types" of memory
** allocations are properly tracked by the system.
**
** sqlite3MemdebugSetType() sets the "type" of an allocation to one of
** the MEMTYPE_* macros defined below.  The type must be a bitmask with
** a single bit set.
**
** sqlite3MemdebugHasType() returns true if any of the bits in its second
** argument match the type set by the previous sqlite3MemdebugSetType().
** sqlite3MemdebugHasType() is intended for use inside assert() statements.
**
** sqlite3MemdebugNoType() returns true if none of the bits in its second
** argument match the type set by the previous sqlite3MemdebugSetType().
**
** Perhaps the most important point is the difference between MEMTYPE_HEAP
** and MEMTYPE_LOOKASIDE.  If an allocation is MEMTYPE_LOOKASIDE, that means
** it might have been allocated by lookaside, except the allocation was
** too large or lookaside was already full.  It is important to verify
** that allocations that might have been satisfied by lookaside are not
** passed back to non-lookaside free() routines.  Asserts such as the
** example above are placed on the non-lookaside free() routines to verify
** this constraint. 
**
** All of this is no-op for a production build.  It only comes into
** play when the SQLITE_MEMDEBUG compile-time option is used.
*/
#ifdef SQLITE_MEMDEBUG
  void sqlite3MemdebugSetType(void*,u8);
  int sqlite3MemdebugHasType(void*,u8);
  int sqlite3MemdebugNoType(void*,u8);
#else
# define sqlite3MemdebugSetType(X,Y)  /* no-op */
# define sqlite3MemdebugHasType(X,Y)  1
# define sqlite3MemdebugNoType(X,Y)   1
#endif
#define MEMTYPE_HEAP       0x01  /* General heap allocations */
#define MEMTYPE_LOOKASIDE  0x02  /* Might have been lookaside memory */
#define MEMTYPE_SCRATCH    0x04  /* Scratch allocations */
#define MEMTYPE_PCACHE     0x08  /* Page cache allocations */
#define MEMTYPE_DB         0x10  /* Uses sqlite3DbMalloc, not sqlite_malloc */

#endif /* _SQLITEINT_H_ */<|MERGE_RESOLUTION|>--- conflicted
+++ resolved
@@ -1019,11 +1019,8 @@
 #define SQLITE_LoadExtension  0x00200000  /* Enable load_extension */
 #define SQLITE_EnableTrigger  0x00400000  /* True to enable triggers */
 #define SQLITE_DeferFKs       0x00800000  /* Defer all FK constraints */
-<<<<<<< HEAD
-=======
 #define SQLITE_QueryOnly      0x01000000  /* Disable database changes */
 
->>>>>>> adbca7da
 
 /*
 ** Bits of the sqlite3.dbOptFlags field that are used by the
