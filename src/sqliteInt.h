--- conflicted
+++ resolved
@@ -114,21 +114,15 @@
 #endif
 
 /*
-** The SQLITE_THREADSAFE macro must be defined as 0, 1, or 2.
-** 0 means mutexes are permanently disable and the library is never
-** threadsafe.  1 means the library is serialized which is the highest
-** level of threadsafety.  2 means the libary is multithreaded - multiple
-** threads can use SQLite as long as no two threads try to use the same
-** database connection at the same time.
-**
+** The SQLITE_THREADSAFE macro must be defined as either 0 or 1.
 ** Older versions of SQLite used an optional THREADSAFE macro.
-** We support that for legacy.
+** We support that for legacy
 */
 #if !defined(SQLITE_THREADSAFE)
 #if defined(THREADSAFE)
 # define SQLITE_THREADSAFE THREADSAFE
 #else
-# define SQLITE_THREADSAFE 1 /* IMP: R-07272-22309 */
+# define SQLITE_THREADSAFE 1
 #endif
 #endif
 
@@ -618,7 +612,6 @@
 typedef struct ExprList ExprList;
 typedef struct ExprSpan ExprSpan;
 typedef struct FKey FKey;
-typedef struct FuncDestructor FuncDestructor;
 typedef struct FuncDef FuncDef;
 typedef struct FuncDefHash FuncDefHash;
 typedef struct IdList IdList;
@@ -644,7 +637,6 @@
 typedef struct TriggerStep TriggerStep;
 typedef struct UnpackedRecord UnpackedRecord;
 typedef struct VTable VTable;
-typedef struct VtabCtx VtabCtx;
 typedef struct Walker Walker;
 typedef struct WherePlan WherePlan;
 typedef struct WhereInfo WhereInfo;
@@ -681,24 +673,9 @@
 
 /*
 ** An instance of the following structure stores a database schema.
-**
-** Most Schema objects are associated with a Btree.  The exception is
-** the Schema for the TEMP databaes (sqlite3.aDb[1]) which is free-standing.
-** In shared cache mode, a single Schema object can be shared by multiple
-** Btrees that refer to the same underlying BtShared object.
-** 
-** Schema objects are automatically deallocated when the last Btree that
-** references them is destroyed.   The TEMP Schema is manually freed by
-** sqlite3_close().
-*
-** A thread must be holding a mutex on the corresponding Btree in order
-** to access Schema content.  This implies that the thread must also be
-** holding a mutex on the sqlite3 connection pointer that owns the Btree.
-** For a TEMP Schema, only the connection mutex is required.
 */
 struct Schema {
   int schema_cookie;   /* Database schema version number for this file */
-  int iGeneration;     /* Generation counter.  Incremented with each change */
   Hash tblHash;        /* All tables indexed by name */
   Hash idxHash;        /* All (named) indices indexed by name */
   Hash trigHash;       /* All triggers indexed by name */
@@ -765,7 +742,6 @@
   u8 bMalloced;           /* True if pStart obtained from sqlite3_malloc() */
   int nOut;               /* Number of buffers currently checked out */
   int mxOut;              /* Highwater mark for nOut */
-  int anStat[3];          /* 0: hits.  1: size misses.  2: full misses */
   LookasideSlot *pFree;   /* List of available buffers */
   void *pStart;           /* First byte of available memory space */
   void *pEnd;             /* First byte past end of available space */
@@ -815,7 +791,7 @@
   int nDb;                      /* Number of backends currently in use */
   Db *aDb;                      /* All backends */
   int flags;                    /* Miscellaneous flags. See below */
-  unsigned int openFlags;       /* Flags passed to sqlite3_vfs.xOpen() */
+  int openFlags;                /* Flags passed to sqlite3_vfs.xOpen() */
   int errCode;                  /* Most recent error code (SQLITE_*) */
   int errMask;                  /* & result codes with this before returning */
   u8 autoCommit;                /* The auto-commit flag. */
@@ -824,7 +800,6 @@
   u8 dfltLockMode;              /* Default locking-mode for attached dbs */
   signed char nextAutovac;      /* Autovac setting after VACUUM if >=0 */
   u8 suppressErr;               /* Do not issue error messages if true */
-  u8 vtabOnConflict;            /* Value to return for s3_vtab_on_conflict() */
   int nextPagesize;             /* Pagesize after VACUUM if >0 */
   int nTable;                   /* Number of tables in the database */
   CollSeq *pDfltColl;           /* The default collating sequence (BINARY) */
@@ -845,7 +820,6 @@
   struct Vdbe *pVdbe;           /* List of active virtual machines */
   int activeVdbeCnt;            /* Number of VDBEs currently executing */
   int writeVdbeCnt;             /* Number of active VDBEs that are writing */
-  int vdbeExecCnt;              /* Number of nested calls to VdbeExec() */
   void (*xTrace)(void*,const char*);        /* Trace function */
   void *pTraceArg;                          /* Argument to the trace function */
   void (*xProfile)(void*,const char*,u64);  /* Profiling function */
@@ -883,7 +857,7 @@
 #endif
 #ifndef SQLITE_OMIT_VIRTUALTABLE
   Hash aModule;                 /* populated by sqlite3_create_module() */
-  VtabCtx *pVtabCtx;            /* Context for active vtab connect/create */
+  Table *pVTab;                 /* vtab with active Connect/Create method */
   VTable **aVTrans;             /* Virtual tables with open transactions */
   int nVTrans;                  /* Allocated size of aVTrans */
   VTable *pDisconnect;    /* Disconnect these in next sqlite3_prepare() */
@@ -945,15 +919,13 @@
 #define SQLITE_ReadUncommitted 0x0080000  /* For shared-cache mode */
 #define SQLITE_LegacyFileFmt  0x00100000  /* Create new databases in format 1 */
 #define SQLITE_FullFSync      0x00200000  /* Use full fsync on the backend */
-#define SQLITE_CkptFullFSync  0x00400000  /* Use full fsync for checkpoint */
+#define SQLITE_LoadExtension  0x00400000  /* Enable load_extension */
 #define SQLITE_RecoveryMode   0x00800000  /* Ignore schema errors */
 #define SQLITE_ReverseOrder   0x01000000  /* Reverse unordered SELECTs */
 #define SQLITE_RecTriggers    0x02000000  /* Enable recursive triggers */
 #define SQLITE_ForeignKeys    0x04000000  /* Enforce foreign key constraints  */
 #define SQLITE_AutoIndex      0x08000000  /* Enable automatic indexes */
 #define SQLITE_PreferBuiltin  0x10000000  /* Preference to built-in funcs */
-#define SQLITE_LoadExtension  0x20000000  /* Enable load_extension */
-#define SQLITE_EnableTrigger  0x40000000  /* True to enable triggers */
 
 /*
 ** Bits of the sqlite3.flags field that are used by the
@@ -966,9 +938,6 @@
 #define SQLITE_IndexSearch    0x08        /* Disable indexes for searching */
 #define SQLITE_IndexCover     0x10        /* Disable index covering table */
 #define SQLITE_GroupByOrder   0x20        /* Disable GROUPBY cover of ORDERBY */
-#define SQLITE_FactorOutConst 0x40        /* Disable factoring out constants */
-#define SQLITE_IdxRealAsInt   0x80        /* Store REAL as INT in indices */
-#define SQLITE_DistinctOpt    0x80        /* DISTINCT using indexes */
 #define SQLITE_OptMask        0xff        /* Mask of all disablable opts */
 
 /*
@@ -999,27 +968,6 @@
   void (*xFinalize)(sqlite3_context*);                /* Aggregate finalizer */
   char *zName;         /* SQL name of the function. */
   FuncDef *pHash;      /* Next with a different name but the same hash */
-  FuncDestructor *pDestructor;   /* Reference counted destructor function */
-};
-
-/*
-** This structure encapsulates a user-function destructor callback (as
-** configured using create_function_v2()) and a reference counter. When
-** create_function_v2() is called to create a function with a destructor,
-** a single object of this type is allocated. FuncDestructor.nRef is set to 
-** the number of FuncDef objects created (either 1 or 3, depending on whether
-** or not the specified encoding is SQLITE_ANY). The FuncDef.pDestructor
-** member of each of the new FuncDef objects is set to point to the allocated
-** FuncDestructor.
-**
-** Thereafter, when one of the FuncDef objects is deleted, the reference
-** count on this object is decremented. When it reaches 0, the destructor
-** is invoked and the FuncDestructor structure freed.
-*/
-struct FuncDestructor {
-  int nRef;
-  void (*xDestroy)(void *);
-  void *pUserData;
 };
 
 /*
@@ -1060,15 +1008,15 @@
 */
 #define FUNCTION(zName, nArg, iArg, bNC, xFunc) \
   {nArg, SQLITE_UTF8, bNC*SQLITE_FUNC_NEEDCOLL, \
-   SQLITE_INT_TO_PTR(iArg), 0, xFunc, 0, 0, #zName, 0, 0}
+   SQLITE_INT_TO_PTR(iArg), 0, xFunc, 0, 0, #zName, 0}
 #define STR_FUNCTION(zName, nArg, pArg, bNC, xFunc) \
   {nArg, SQLITE_UTF8, bNC*SQLITE_FUNC_NEEDCOLL, \
-   pArg, 0, xFunc, 0, 0, #zName, 0, 0}
+   pArg, 0, xFunc, 0, 0, #zName, 0}
 #define LIKEFUNC(zName, nArg, arg, flags) \
-  {nArg, SQLITE_UTF8, flags, (void *)arg, 0, likeFunc, 0, 0, #zName, 0, 0}
+  {nArg, SQLITE_UTF8, flags, (void *)arg, 0, likeFunc, 0, 0, #zName, 0}
 #define AGGREGATE(zName, nArg, arg, nc, xStep, xFinal) \
   {nArg, SQLITE_UTF8, nc*SQLITE_FUNC_NEEDCOLL, \
-   SQLITE_INT_TO_PTR(arg), 0, 0, xStep,xFinal,#zName,0,0}
+   SQLITE_INT_TO_PTR(arg), 0, 0, xStep,xFinal,#zName,0}
 
 /*
 ** All current savepoints are stored in a linked list starting at
@@ -1214,7 +1162,7 @@
 ** schema is shared, as the implementation often stores the database
 ** connection handle passed to it via the xConnect() or xCreate() method
 ** during initialization internally. This database connection handle may
-** then be used by the virtual table implementation to access real tables 
+** then used by the virtual table implementation to access real tables 
 ** within the database. So that they appear as part of the callers 
 ** transaction, these accesses need to be made via the same database 
 ** connection as that used to execute SQL operations on the virtual table.
@@ -1248,8 +1196,6 @@
   Module *pMod;             /* Pointer to module implementation */
   sqlite3_vtab *pVtab;      /* Pointer to vtab instance */
   int nRef;                 /* Number of pointers to this structure */
-  u8 bConstraint;           /* True if constraints are supported */
-  int iSavepoint;           /* Depth of the SAVEPOINT stack */
   VTable *pNext;            /* Next in linked list (see above) */
 };
 
@@ -1290,11 +1236,7 @@
   Column *aCol;        /* Information about each column */
   Index *pIndex;       /* List of SQL indexes on this table. */
   int tnum;            /* Root BTree node for this table (see note above) */
-<<<<<<< HEAD
-  unsigned nRowEst;    /* Estimated rows in table - from sqlite_stat1 table */
-=======
   tRowcnt nRowEst;     /* Estimated rows in table - from sqlite_stat1 table */
->>>>>>> 1ec6947f
   Select *pSelect;     /* NULL for tables.  Points to definition if a view. */
   u16 nRef;            /* Number of pointers to this Table */
   u8 tabFlags;         /* Mask of TF_* values */
@@ -1499,10 +1441,7 @@
   u8 onError;      /* OE_Abort, OE_Ignore, OE_Replace, or OE_None */
   u8 autoIndex;    /* True if is automatically created (ex: by UNIQUE) */
   u8 bUnordered;   /* Use this index for == or IN queries only */
-<<<<<<< HEAD
-=======
   u8 nSample;      /* Number of elements in aSample[] */
->>>>>>> 1ec6947f
   char *zColAff;   /* String defining the affinity of each column */
   Index *pNext;    /* The next index associated with the same table */
   Schema *pSchema; /* Schema containing this index */
@@ -1673,7 +1612,7 @@
   u16 flags;             /* Various flags.  EP_* See below */
   union {
     char *zToken;          /* Token value. Zero terminated and dequoted */
-    int iValue;            /* Non-negative integer value if EP_IntValue */
+    int iValue;            /* Integer value if EP_IntValue */
   } u;
 
   /* If the EP_TokenOnly flag is set in the Expr.flags mask, then no
@@ -2177,15 +2116,6 @@
   u32 aColmask[2];        /* Masks of old.*, new.* columns accessed */
   TriggerPrg *pNext;      /* Next entry in Parse.pTriggerPrg list */
 };
-
-/*
-** The yDbMask datatype for the bitmask of all attached databases.
-*/
-#if SQLITE_MAX_ATTACHED>30
-  typedef sqlite3_uint64 yDbMask;
-#else
-  typedef unsigned int yDbMask;
-#endif
 
 /*
 ** An SQL parser context.  A copy of this structure is passed through
@@ -2235,8 +2165,8 @@
     int iReg;             /* Reg with value of this column. 0 means none. */
     int lru;              /* Least recently used entry has the smallest value */
   } aColCache[SQLITE_N_COLCACHE];  /* One for each column cache entry */
-  yDbMask writeMask;   /* Start a write transaction on these databases */
-  yDbMask cookieMask;  /* Bitmask of schema verified databases */
+  u32 writeMask;       /* Start a write transaction on these databases */
+  u32 cookieMask;      /* Bitmask of schema verified databases */
   u8 isMultiWrite;     /* True if statement may affect/insert multiple rows */
   u8 mayAbort;         /* True if statement may throw an ABORT exception */
   int cookieGoto;      /* Address of OP_Goto to cookie verifier subroutine */
@@ -2264,8 +2194,9 @@
   ** each recursion */
 
   int nVar;            /* Number of '?' variables seen in the SQL so far */
-  int nzVar;           /* Number of available slots in azVar[] */
-  char **azVar;        /* Pointers to names of parameters */
+  int nVarExpr;        /* Number of used slots in apVarExpr[] */
+  int nVarExprAlloc;   /* Number of allocated slots in apVarExpr[] */
+  Expr **apVarExpr;    /* Pointers to :aaa and $aaaa wildcard expressions */
   Vdbe *pReprepare;    /* VM being reprepared (sqlite3Reprepare()) */
   int nAlias;          /* Number of aliased result set columns */
   int nAliasAlloc;     /* Number of allocated slots for aAlias[] */
@@ -2286,16 +2217,9 @@
   int nHeight;            /* Expression tree height of current sub-select */
   Table *pZombieTab;      /* List of Table objects to delete after code gen */
   TriggerPrg *pTriggerPrg;    /* Linked list of coded triggers */
-<<<<<<< HEAD
 #ifndef SQLITE_OMIT_EXPLAIN
   int iSelectId;              /* Subquery ID for query planning */
   int iNextSelectId;          /* Next available subquery ID */
-=======
-
-#ifndef SQLITE_OMIT_EXPLAIN
-  int iSelectId;
-  int iNextSelectId;
->>>>>>> 1ec6947f
 #endif
 };
 
@@ -2463,7 +2387,6 @@
   int bMemstat;                     /* True to enable memory status */
   int bCoreMutex;                   /* True to enable core mutexing */
   int bFullMutex;                   /* True to enable full mutexing */
-  int bOpenUri;                     /* True to interpret filenames as URIs */
   int mxStrlen;                     /* Maximum string length */
   int szLookaside;                  /* Default lookaside buffer size */
   int nLookaside;                   /* Default lookaside buffer count */
@@ -2492,7 +2415,6 @@
   int nRefInitMutex;                /* Number of users of pInitMutex */
   void (*xLog)(void*,int,const char*); /* Function for logging */
   void *pLogArg;                       /* First argument to xLog() */
-  int bLocaltimeFault;              /* True to fail localtime() calls */
 };
 
 /*
@@ -2593,6 +2515,7 @@
 ** Internal function prototypes
 */
 int sqlite3StrICmp(const char *, const char *);
+int sqlite3IsNumber(const char*, int*, u8);
 int sqlite3Strlen30(const char*);
 #define sqlite3StrNICmp sqlite3_strnicmp
 
@@ -2616,7 +2539,7 @@
 void sqlite3PageFree(void*);
 void sqlite3MemSetDefault(void);
 void sqlite3BenignMallocHooks(void (*)(void), void (*)(void));
-int sqlite3HeapNearlyFull(void);
+int sqlite3MemoryAlarm(void (*)(void*, sqlite3_int64, int), void*, sqlite3_int64);
 
 /*
 ** On systems with ample stack space and that support alloca(), make
@@ -2714,8 +2637,6 @@
 void sqlite3AddDefaultValue(Parse*,ExprSpan*);
 void sqlite3AddCollateType(Parse*, Token*);
 void sqlite3EndTable(Parse*,Token*,Token*,Select*);
-int sqlite3ParseUri(const char*,const char*,unsigned int*,
-                    sqlite3_vfs**,char**,char **);
 
 Bitvec *sqlite3BitvecCreate(u32);
 int sqlite3BitvecTest(Bitvec*, u32);
@@ -2790,6 +2711,7 @@
 void sqlite3ExprCacheRemove(Parse*, int, int);
 void sqlite3ExprCacheClear(Parse*);
 void sqlite3ExprCacheAffinityChange(Parse*, int, int);
+void sqlite3ExprHardCopy(Parse*,int,int);
 int sqlite3ExprCode(Parse*, Expr*, int);
 int sqlite3ExprCodeTemp(Parse*, Expr*, int*);
 int sqlite3ExprCodeTarget(Parse*, Expr*, int);
@@ -2816,7 +2738,6 @@
 void sqlite3PrngResetState(void);
 void sqlite3RollbackAll(sqlite3*);
 void sqlite3CodeVerifySchema(Parse*, int);
-void sqlite3CodeVerifyNamedSchema(Parse*, const char *zDb);
 void sqlite3BeginTransaction(Parse*, int);
 void sqlite3CommitTransaction(Parse*);
 void sqlite3RollbackTransaction(Parse*);
@@ -2916,12 +2837,12 @@
 int sqlite3FixExpr(DbFixer*, Expr*);
 int sqlite3FixExprList(DbFixer*, ExprList*);
 int sqlite3FixTriggerStep(DbFixer*, TriggerStep*);
-int sqlite3AtoF(const char *z, double*, int, u8);
+int sqlite3AtoF(const char *z, double*);
 int sqlite3GetInt32(const char *, int*);
-int sqlite3Atoi(const char*);
+int sqlite3FitsIn64Bits(const char *, int);
 int sqlite3Utf16ByteLen(const void *pData, int nChar);
 int sqlite3Utf8CharLen(const char *pData, int nByte);
-u32 sqlite3Utf8Read(const u8*, const u8**);
+int sqlite3Utf8Read(const u8*, const u8**);
 
 /*
 ** Routines to read and write variable-length integers.  These used to
@@ -2964,10 +2885,9 @@
 char sqlite3CompareAffinity(Expr *pExpr, char aff2);
 int sqlite3IndexAffinityOk(Expr *pExpr, char idx_affinity);
 char sqlite3ExprAffinity(Expr *pExpr);
-int sqlite3Atoi64(const char*, i64*, int, u8);
+int sqlite3Atoi64(const char*, i64*);
 void sqlite3Error(sqlite3*, int, const char*,...);
 void *sqlite3HexToBlob(sqlite3*, const char *z, int n);
-u8 sqlite3HexToInt(int h);
 int sqlite3TwoPartName(Parse *, Token *, Token *, Token **);
 const char *sqlite3ErrStr(int);
 int sqlite3ReadSchema(Parse *pParse);
@@ -2979,16 +2899,6 @@
 int sqlite3CheckCollSeq(Parse *, CollSeq *);
 int sqlite3CheckObjectName(Parse *, const char *);
 void sqlite3VdbeSetChanges(sqlite3 *, int);
-int sqlite3AddInt64(i64*,i64);
-int sqlite3SubInt64(i64*,i64);
-int sqlite3MulInt64(i64*,i64);
-int sqlite3AbsInt32(int);
-#ifdef SQLITE_ENABLE_8_3_NAMES
-void sqlite3FileSuffix3(const char*, char*);
-#else
-# define sqlite3FileSuffix3(X,Y)
-#endif
-u8 sqlite3GetBoolean(const char *z);
 
 const void *sqlite3ValueText(sqlite3_value*, u8);
 int sqlite3ValueBytes(sqlite3_value*, u8);
@@ -3013,7 +2923,7 @@
 extern int sqlite3PendingByte;
 #endif
 #endif
-void sqlite3RootPageMoved(sqlite3*, int, int, int);
+void sqlite3RootPageMoved(Db*, int, int);
 void sqlite3Reindex(Parse*, Token*, Token*);
 void sqlite3AlterFunctions(void);
 void sqlite3AlterRenameTable(Parse*, SrcList*, Token*);
@@ -3040,15 +2950,13 @@
 void sqlite3RegisterLikeFunctions(sqlite3*, int);
 int sqlite3IsLikeFunction(sqlite3*,Expr*,int*,char*);
 void sqlite3MinimumFileFormat(Parse*, int, int);
-void sqlite3SchemaClear(void *);
+void sqlite3SchemaFree(void *);
 Schema *sqlite3SchemaGet(sqlite3 *, Btree *);
 int sqlite3SchemaToIndex(sqlite3 *db, Schema *);
 KeyInfo *sqlite3IndexKeyinfo(Parse *, Index *);
 int sqlite3CreateFunc(sqlite3 *, const char *, int, int, void *, 
   void (*)(sqlite3_context*,int,sqlite3_value **),
-  void (*)(sqlite3_context*,int,sqlite3_value **), void (*)(sqlite3_context*),
-  FuncDestructor *pDestructor
-);
+  void (*)(sqlite3_context*,int,sqlite3_value **), void (*)(sqlite3_context*));
 int sqlite3ApiExit(sqlite3 *db, int);
 int sqlite3OpenTempDatabase(Parse *);
 
@@ -3098,7 +3006,6 @@
 #  define sqlite3VtabLock(X) 
 #  define sqlite3VtabUnlock(X)
 #  define sqlite3VtabUnlockList(X)
-#  define sqlite3VtabSavepoint(X, Y, Z) SQLITE_OK
 #else
    void sqlite3VtabClear(sqlite3 *db, Table*);
    int sqlite3VtabSync(sqlite3 *db, char **);
@@ -3107,7 +3014,6 @@
    void sqlite3VtabLock(VTable *);
    void sqlite3VtabUnlock(VTable *);
    void sqlite3VtabUnlockList(sqlite3*);
-   int sqlite3VtabSavepoint(sqlite3 *, int, int);
 #  define sqlite3VtabInSync(db) ((db)->nVTrans>0 && (db)->aVTrans==0)
 #endif
 void sqlite3VtabMakeWritable(Parse*,Table*);
@@ -3129,7 +3035,7 @@
 int sqlite3TempInMemory(const sqlite3*);
 VTable *sqlite3GetVTable(sqlite3*, Table*);
 const char *sqlite3JournalModename(int);
-int sqlite3Checkpoint(sqlite3*, int, int, int*, int*);
+int sqlite3Checkpoint(sqlite3*, int);
 int sqlite3WalDefaultHook(void*,sqlite3*,const char*,int);
 
 /* Declarations for functions in fkey.c. All of these are replaced by
