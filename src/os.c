--- conflicted
+++ resolved
@@ -137,16 +137,12 @@
   ** down into the VFS layer.  Some SQLITE_OPEN_ flags (for example,
   ** SQLITE_OPEN_FULLMUTEX or SQLITE_OPEN_SHAREDCACHE) are blocked before
   ** reaching the VFS. */
-<<<<<<< HEAD
 #if SQLITE_ENABLE_DATA_PROTECTION
-  openFlags = flags & (0x87f3f | SQLITE_OPEN_FILEPROTECTION_MASK);
+  openFlags = flags & (0x87f7f | SQLITE_OPEN_FILEPROTECTION_MASK);
 #else
-  openFlags = flags & 0x87f3f;
+  openFlags = flags & 0x87f7f;
 #endif
   rc = pVfs->xOpen(pVfs, zPath, pFile, openFlags, pFlagsOut);
-=======
-  rc = pVfs->xOpen(pVfs, zPath, pFile, flags & 0x87f7f, pFlagsOut);
->>>>>>> d35edc62
   assert( rc==SQLITE_OK || pFile->pMethods==0 );
   return rc;
 }
